{%- set upload_artifact_s3_action = "seemethere/upload-artifact-s3@v3" -%}

{# squid_proxy is an private ELB that only available for GHA custom runners #}
{%- set squid_proxy    = "http://internal-tf-lb-20210727220640487900000002-835786077.us-east-1.elb.amazonaws.com:3128" -%}
{# squid_no_proxy is a list of common set of fixed domains or IPs that we don't need to proxy. See https://docs.aws.amazon.com/AmazonECS/latest/developerguide/http_proxy_config.html#windows-proxy #}
{%- set squid_no_proxy = "localhost,127.0.0.1,github.com,amazonaws.com,s3.amazonaws.com,169.254.169.254,169.254.170.2,/var/run/docker.sock" -%}
{%- set timeout_minutes = 240 -%}

{%- macro concurrency(build_environment) -%}
concurrency:
  group: !{{ build_environment }}-${{ github.event.pull_request.number || github.sha }}-${{ github.event_name == 'workflow_dispatch' }}
  cancel-in-progress: true
{%- endmacro -%}

{%- macro add_retry_to_env() -%}
          retry () {
              "$@"  || (sleep 1 && "$@") || (sleep 2 && "$@")
          }
{%- endmacro -%}

{%- macro display_ec2_information() -%}
      - name: Display EC2 information
        shell: bash
        run: |
          set -euo pipefail
          function get_ec2_metadata() {
            # Pulled from instance metadata endpoint for EC2
            # see https://docs.aws.amazon.com/AWSEC2/latest/UserGuide/instancedata-data-retrieval.html
            category=$1
            curl -fsSL "http://169.254.169.254/latest/meta-data/${category}"
          }
          echo "ami-id: $(get_ec2_metadata ami-id)"
          echo "instance-id: $(get_ec2_metadata instance-id)"
          echo "instance-type: $(get_ec2_metadata instance-type)"
{%- endmacro -%}

{%- macro parse_ref(pytorch_directory="") -%}
      - name: Parse ref
{%- if pytorch_directory %}
        working-directory: !{{ pytorch_directory }}
{%- endif %}
        id: parse-ref
        run: .github/scripts/parse_ref.py
{%- endmacro -%}

{%- macro upload_test_statistics(build_environment, when="always()", pytorch_directory="") -%}
      - name: Display and upload test statistics (Click Me)
{%- if pytorch_directory %}
        working-directory: !{{ pytorch_directory }}
{%- endif %}
        if: !{{ when }}
        # temporary hack: set CIRCLE_* vars, until we update
        # tools/stats/print_test_stats.py to natively support GitHub Actions
        env:
          AWS_DEFAULT_REGION: us-east-1
          BRANCH: ${{ steps.parse-ref.outputs.branch }}
          JOB_BASE_NAME: !{{ build_environment }}-test
          PR_NUMBER: ${{ github.event.pull_request.number }}
          SHA1: ${{ github.event.pull_request.head.sha || github.sha }}
          TAG: ${{ steps.parse-ref.outputs.tag }}
          WORKFLOW_ID: '${{ github.run_id }}'
        shell: bash
        run: |
          python3 -m pip install -r requirements.txt
          python3 -m pip install boto3==1.19.12
          python3 -m tools.stats.print_test_stats --upload-to-s3 --compare-with-s3 test
{%- endmacro -%}

{%- macro chown_dir(dir) -%}
      - name: Chown artifacts
        if: always()
        run: |
          # Ensure the working directory gets chowned back to the current user
          docker run --rm -v "!{{ dir }}:/v" -w /v "${ALPINE_IMAGE}" chown -R "$(id -u):$(id -g)" .
{%- endmacro -%}

{%- macro setup_ec2_linux() -%}
      !{{ display_ec2_information() }}
      - name: Log in to ECR
        env:
          AWS_RETRY_MODE: standard
          AWS_MAX_ATTEMPTS: 5
        run: |
          AWS_ACCOUNT_ID=$(aws sts get-caller-identity|grep Account|cut -f4 -d\")
          !{{ add_retry_to_env() }}
          retry aws ecr get-login-password --region "$AWS_DEFAULT_REGION" | docker login --username AWS \
              --password-stdin "$AWS_ACCOUNT_ID.dkr.ecr.$AWS_DEFAULT_REGION.amazonaws.com"
      - name: Chown workspace
        run: |
          !{{ add_retry_to_env() }}
          retry docker pull "${ALPINE_IMAGE}"
          # Ensure the working directory gets chowned back to the current user
          docker run --pull=never --rm -v "$(pwd)":/v -w /v "${ALPINE_IMAGE}" chown -R "$(id -u):$(id -g)" .
      - name: Clean workspace
        run: |
          rm -rf "${GITHUB_WORKSPACE}"
          mkdir "${GITHUB_WORKSPACE}"
      - name: "[FB EMPLOYEES] Enable SSH (Click me for login details)"
        uses: seemethere/add-github-ssh-key@v1
        with:
          GITHUB_TOKEN: ${{ secrets.GITHUB_TOKEN }}
      - name: Preserve github env variables for use in docker
        run: |
          env | grep '^GITHUB' > "/tmp/github_env_${GITHUB_RUN_ID}"
{%- endmacro -%}

{%- macro setup_rocm_linux() -%}
      - name: Clean workspace
        run: |
          rm -rf "${GITHUB_WORKSPACE}"
          mkdir "${GITHUB_WORKSPACE}"
      - name: Set DOCKER_HOST
        run: echo "DOCKER_HOST=unix:///run/user/$(id -u)/docker.sock" >> "${GITHUB_ENV}"
      - name: Runner health check system info
        if: always()
        run: |
          cat /etc/os-release || true
          cat /etc/apt/sources.list.d/rocm.list || true
          cat /opt/rocm/.info/version || true
          whoami
      - name: Runner health check rocm-smi
        if: always()
        run: |
          rocm-smi
      - name: Runner health check rocminfo
        if: always()
        run: |
          rocminfo
      - name: Runner health check GPU count
        if: always()
        run: |
          ngpu=$(rocminfo | grep -c -E 'Name:.*\sgfx')
          if [[ "x$ngpu" != "x4" ]]; then
              echo "Failed to detect 4 GPUs on the runner"
              exit 1
          fi
      - name: Runner health check disconnect on failure
        if: ${{ failure() }}
        run: |
          killall runsvc.sh
      - name: Preserve github env variables for use in docker
        run: |
          env | grep '^GITHUB' > "/tmp/github_env_${GITHUB_RUN_ID}"
{%- endmacro -%}

{%- macro teardown_ec2_linux(pytorch_directory="") -%}
      - name: Hold runner for 2 hours or until ssh sessions have drained
{%- if pytorch_directory %}
        working-directory: !{{ pytorch_directory }}
{%- endif %}
        # Always hold for active ssh sessions
        if: always()
        run: .github/scripts/wait_for_ssh_to_drain.sh
      - name: Chown workspace
        if: always()
        run: |
          # Ensure the working directory gets chowned back to the current user
          docker run --rm -v "$(pwd)":/v -w /v "${ALPINE_IMAGE}" chown -R "$(id -u):$(id -g)" .
      - name: Kill containers, clean up images
        if: always()
        run: |
          # ignore expansion of "docker ps -q" since it could be empty
          # shellcheck disable=SC2046
          docker stop $(docker ps -q) || true
          # Prune all of the docker images
          docker system prune -af
{%- endmacro -%}

<<<<<<< HEAD
{%- macro checkout_pytorch(submodules) -%}
      - name: Checkout PyTorch
        uses: actions/checkout@v2
=======
{%- macro teardown_rocm_linux() -%}
      - name: Kill containers, clean up images
        if: always()
        run: |
          # ignore expansion of "docker ps -q" since it could be empty
          # shellcheck disable=SC2046
          docker stop $(docker ps -q) || true
          # Prune all of the docker images
          docker system prune -af
{%- endmacro -%}

{%- macro checkout(submodules="recursive", deep_clone=True, directory="", repository="pytorch/pytorch") -%}
      - name: Checkout !{{ 'PyTorch' if repository == "pytorch/pytorch" else repository }}
        uses: zhouzhuojie/checkout@05b13c9a0d21f08f6d5e64a1d5042246d13619d9
>>>>>>> f4a3a6f9
        with:
      {%- if deep_clone %}
          # deep clone, to allow use of git merge-base
          fetch-depth: 0
      {%- endif %}
          submodules: !{{ submodules }}
      {%- if repository != "pytorch/pytorch" %}
          repository: !{{ repository }}
      {%- endif %}
      {%- if directory %}
          path: !{{ directory }}
      {%- endif %}
      - name: Clean !{{ 'PyTorch' if repository == "pytorch/pytorch" else repository }} checkout
        run: |
          # Remove any artifacts from the previous checkouts
          git clean -fxd
      {%- if directory%}
        working-directory: !{{ directory }}
      {%- endif %}
{%- endmacro -%}

{%- macro upload_downloaded_files(name, artifact_name="", use_s3=True, when="always()") -%}
      - name: Zip JSONs for upload
        if: !{{ when }}
        env:
{%- if name == 'linux' or name == 'windows' or name == 'macos' %}
          FILE_SUFFIX: '${{ github.job }}-${{ matrix.config }}-${{ matrix.shard }}-${{ matrix.num_shards }}-${{ matrix.runner }}'
{%- else %}
          FILE_SUFFIX: '!{{ name }}-${{ github.job }}'
{%- endif %}
{%- if name == 'windows' %}
        shell: powershell
        run: |
          # -ir => recursive include all files in pattern
          7z a "test-jsons-$Env:FILE_SUFFIX.zip" -ir'!test\*.json'
{%- else %}
        run: |
          # Remove any previous test jsons if they exist
          rm -f test-jsons-*.zip
          zip -r "test-jsons-${FILE_SUFFIX}.zip" test -i '*.json'
{%- endif %}
{%- if use_s3 %}
      - uses: !{{ upload_artifact_s3_action }}
        name: Store Test Downloaded JSONs on S3
{%- else %}
      - uses: actions/upload-artifact@v2
        name: Store Test Downloaded JSONs on Github
{%- endif %}
        if: !{{ when }}
        with:
{%- if artifact_name != "" %}
          name: !{{ artifact_name }}
{%- endif %}
          retention-days: 14
          if-no-files-found: warn
          path:
            test-jsons-*.zip
{%- endmacro -%}

{%- macro upload_test_reports(name, artifact_name="", use_s3=True) -%}
      - name: Zip test reports for upload
        if: always()
        env:
{%- if name == 'linux' or name == 'windows' or name == 'macos' %}
          FILE_SUFFIX: '${{ github.job }}-${{ matrix.config }}-${{ matrix.shard }}-${{ matrix.num_shards }}-${{ matrix.runner }}'
{%- else %}
          FILE_SUFFIX: '!{{ name }}-${{ github.job }}'
{%- endif %}
{%- if name == 'windows' %}
        shell: powershell
        run: |
          # -ir => recursive include all files in pattern
          7z a "test-reports-$Env:FILE_SUFFIX.zip" -ir'!test\*.xml'
{%- else %}
        run: |
          # Remove any previous test reports if they exist
          rm -f test-reports-*.zip
          zip -r "test-reports-${FILE_SUFFIX}.zip" test -i '*.xml'
{%- endif %}
{%- if use_s3 %}
      - uses: !{{ upload_artifact_s3_action }}
        name: Store Test Reports on S3
{%- else %}
      - uses: actions/upload-artifact@v2
        name: Store Test Reports on Github
{%- endif %}
        if: always()
        with:
{%- if artifact_name != "" %}
          name: !{{ artifact_name }}
{%- endif %}
          retention-days: 14
          if-no-files-found: error
          path:
            test-reports-*.zip
{%- endmacro -%}

{%- macro render_test_results() -%}
      - name: Install render_test_results dependencies
        if: always()
        shell: bash
        run: |
          python3 -m pip install junitparser==2.1.1 rich==10.9.0
      - name: "[[ Click me for rendered test results (useful for finding failing tests) ]]"
        if: always()
        shell: bash
        # Encoding is weird on windows, just try to default to utf-8 if possible
        env:
          PYTHONIOENCODING: "utf-8"
        run: |
          python3 tools/render_junit.py test/
{%- endmacro -%}

{%- macro calculate_docker_image(always_rebuild) -%}
      - name: Calculate docker image tag
        id: calculate-tag
        run: |
          DOCKER_TAG=$(git rev-parse HEAD:.circleci/docker)
          echo "DOCKER_TAG=${DOCKER_TAG}" >> "${GITHUB_ENV}"
          echo "DOCKER_IMAGE=${DOCKER_IMAGE_BASE}:${DOCKER_TAG}" >> "${GITHUB_ENV}"
          echo "::set-output name=docker_tag::${DOCKER_TAG}"
          echo "::set-output name=docker_image::${DOCKER_IMAGE_BASE}:${DOCKER_TAG}"
      - name: Check if image should be built
        id: check
        env:
          BASE_REVISION: ${{ github.event.pull_request.base.sha || github.sha }}
        run: |
          set -x
{%- if not always_rebuild %}
          # Check if image already exists, if it does then skip building it
          if docker manifest inspect "${DOCKER_IMAGE_BASE}:${DOCKER_TAG}"; then
            exit 0
          fi
          if [[ "$BASE_REVISION" = "$(git rev-parse HEAD)" ]]; then
            # if we're on the base branch then use the parent commit
            MERGE_BASE=$(git rev-parse HEAD~)
          else
            # otherwise we're on a PR, so use the most recent base commit
            MERGE_BASE=$(git merge-base HEAD "$BASE_REVISION")
          fi
          # Covers the case where a previous tag doesn't exist for the tree
          # this is only really applicable on trees that don't have `.circleci/docker` at its merge base, i.e. nightly
          if ! git rev-parse "$MERGE_BASE:.circleci/docker"; then
            echo "Directory '.circleci/docker' not found in commit $MERGE_BASE, you should probably rebase onto a more recent commit"
            exit 1
          fi
          PREVIOUS_DOCKER_TAG=$(git rev-parse "$MERGE_BASE:.circleci/docker")
          # If no image exists but the hash is the same as the previous hash then we should error out here
          if [[ "${PREVIOUS_DOCKER_TAG}" = "${DOCKER_TAG}" ]]; then
            echo "ERROR: Something has gone wrong and the previous image isn't available for the merge-base of your branch"
            echo "       contact the PyTorch team to restore the original images"
            exit 1
          fi
{%- endif %}
          echo ::set-output name=rebuild::yes
      - name: Build and push docker image
        if: ${{ steps.check.outputs.rebuild }}
        env:
          DOCKER_SKIP_S3_UPLOAD: 1
        working-directory: .circleci/docker
        run: |
          export IMAGE_NAME=${DOCKER_IMAGE_BASE#308535385114.dkr.ecr.us-east-1.amazonaws.com/pytorch/}
          ./build_docker.sh
{%- endmacro -%}

{%- macro setup_miniconda(python_version) -%}
      - name: Setup miniconda
        uses: conda-incubator/setup-miniconda@v2
        with:
          auto-update-conda: true
          python-version: !{{ python_version }}
          activate-environment: build
{%- endmacro -%}

{%- macro set_xcode_version(xcode_version) -%}
{%- if xcode_version != '' %}
  # Set xcode xcode version to !{{ xcode_version }}
  DEVELOPER_DIR: /Applications/Xcode_!{{ xcode_version }}.app/Contents/Developer
{%- endif %}
{%- endmacro -%}<|MERGE_RESOLUTION|>--- conflicted
+++ resolved
@@ -166,11 +166,6 @@
           docker system prune -af
 {%- endmacro -%}
 
-<<<<<<< HEAD
-{%- macro checkout_pytorch(submodules) -%}
-      - name: Checkout PyTorch
-        uses: actions/checkout@v2
-=======
 {%- macro teardown_rocm_linux() -%}
       - name: Kill containers, clean up images
         if: always()
@@ -184,8 +179,7 @@
 
 {%- macro checkout(submodules="recursive", deep_clone=True, directory="", repository="pytorch/pytorch") -%}
       - name: Checkout !{{ 'PyTorch' if repository == "pytorch/pytorch" else repository }}
-        uses: zhouzhuojie/checkout@05b13c9a0d21f08f6d5e64a1d5042246d13619d9
->>>>>>> f4a3a6f9
+        uses: actions/checkout@v2
         with:
       {%- if deep_clone %}
           # deep clone, to allow use of git merge-base
