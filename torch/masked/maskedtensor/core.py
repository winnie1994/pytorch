--- conflicted
+++ resolved
@@ -371,10 +371,6 @@
         if func is torch.ops.aten.stride:
             return None
 
-<<<<<<< HEAD
-        if len(args) <= 0:
-            raise ValueError("It is required that len(args) > 0 for __torch_dispatch__")
-
         func = func.overloadpacket
 
         from .reductions import apply_reduction, is_reduction
@@ -382,8 +378,6 @@
         if is_reduction(func):
             return apply_reduction(func, *args, **kwargs)
 
-=======
->>>>>>> 5c901f71
         from .passthrough import apply_pass_through_fn, is_pass_through_fn
 
         if is_pass_through_fn(func):
