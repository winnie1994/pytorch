import functools
from typing import Dict, Callable, Optional, TypeVar, Generic, Iterator

<<<<<<< HEAD
from torch.utils.data.datapipes._typing import _DataPipeMeta, _IterDataPipeMeta
from torch.utils.data._utils.serialization import serialize_fn, SerializationType, deserialize_fn, DILL_AVAILABLE
=======
from torch.utils.data.datapipes._typing import _DataPipeMeta
>>>>>>> 2881e0ea
from torch.utils.data.dataset import Dataset, IterableDataset

__all__ = [
    "DataChunk",
    "DFIterDataPipe",
    "IterDataPipe",
    "MapDataPipe",
]

T = TypeVar('T')
T_co = TypeVar('T_co', covariant=True)

UNTRACABLE_DATAFRAME_PIPES = ['batch',  # As it returns DataChunks
                              'groupby',   # As it returns DataChunks
                              '_dataframes_as_tuples',  # As it unpacks DF
                              'trace_as_dataframe',  # As it used to mark DF for tracing
                              ]


class IterDataPipe(IterableDataset[T_co], metaclass=_IterDataPipeMeta):
    r"""
    Iterable-style DataPipe.

    All DataPipes that represent an iterable of data samples should subclass this.
    This style of DataPipes is particularly useful when data come from a stream, or
    when the number of samples is too large to fit them all in memory.

    All subclasses should overwrite :meth:`__iter__`, which would return an
    iterator of samples in this DataPipe.

    `IterDataPipe` is lazily initialized and its elements are computed only when ``next()`` is called
    on its iterator.

    These DataPipes can be invoked in two ways, using the class constructor or applying their
    functional form onto an existing `IterDataPipe` (recommended, available to most but not all DataPipes).
    You can chain multiple `IterDataPipe` together to form a pipeline that will perform multiple
    operations in succession.

    Note:
        When a subclass is used with :class:`~torch.utils.data.DataLoader`, each
        item in the DataPipe will be yielded from the :class:`~torch.utils.data.DataLoader`
        iterator. When :attr:`num_workers > 0`, each worker process will have a
        different copy of the DataPipe object, so it is often desired to configure
        each copy independently to avoid having duplicate data returned from the
        workers. :func:`~torch.utils.data.get_worker_info`, when called in a worker
        process, returns information about the worker. It can be used in either the
        dataset's :meth:`__iter__` method or the :class:`~torch.utils.data.DataLoader` 's
        :attr:`worker_init_fn` option to modify each copy's behavior.

    Example:
        >>> from torchdata.datapipes.iter import IterableWrapper, Mapper
        >>> dp = IterableWrapper(range(10))
        >>> map_dp_1 = Mapper(dp, lambda x: x + 1)  # Using class constructor
        >>> map_dp_2 = dp.map(lambda x: x + 1)  # Using functional form (recommended)
        >>> list(map_dp_1)
        [1, 2, 3, 4, 5, 6, 7, 8, 9, 10]
        >>> list(map_dp_2)
        [1, 2, 3, 4, 5, 6, 7, 8, 9, 10]
        >>> filter_dp = map_dp_1.filter(lambda x: x % 2 == 0)
        >>> list(filter_dp)
        [2, 4, 6, 8, 10]
    """
    functions: Dict[str, Callable] = {}
    reduce_ex_hook: Optional[Callable] = None
    getstate_hook: Optional[Callable] = None
    str_hook: Optional[Callable] = None
    repr_hook: Optional[Callable] = None
    _valid_iterator_id: Optional[int] = None

    def __getattr__(self, attribute_name):
        if attribute_name in IterDataPipe.functions:
            function = functools.partial(IterDataPipe.functions[attribute_name], self)
            return function
        else:
            raise AttributeError("'{0}' object has no attribute '{1}".format(self.__class__.__name__, attribute_name))

    @classmethod
    def register_function(cls, function_name, function):
        cls.functions[function_name] = function

    @classmethod
    def register_datapipe_as_function(cls, function_name, cls_to_register, enable_df_api_tracing=False):
        if function_name in cls.functions:
            raise Exception("Unable to add DataPipe function name {} as it is already taken".format(function_name))

        def class_function(cls, enable_df_api_tracing, source_dp, *args, **kwargs):
            result_pipe = cls(source_dp, *args, **kwargs)
            if isinstance(result_pipe, IterDataPipe):
                if enable_df_api_tracing or isinstance(source_dp, DFIterDataPipe):
                    if function_name not in UNTRACABLE_DATAFRAME_PIPES:
                        result_pipe = result_pipe.trace_as_dataframe()

            return result_pipe

        function = functools.partial(class_function, cls_to_register, enable_df_api_tracing)
        cls.functions[function_name] = function

    def __getstate__(self):
        """
        This contains special logic to serialize `lambda` functions when `dill` is available.
        If this doesn't cover your custom DataPipe's use case, consider writing custom methods for
        `__getstate__` and `__setstate__`, or use `pickle.dumps` for serialization.
        """
        if IterDataPipe.getstate_hook is not None:
            return IterDataPipe.getstate_hook(self)
        return self.__dict__

    def __reduce_ex__(self, *args, **kwargs):
        if IterDataPipe.reduce_ex_hook is not None:
            try:
                return IterDataPipe.reduce_ex_hook(self)
            except NotImplementedError:
                pass
        return super().__reduce_ex__(*args, **kwargs)

    @classmethod
    def set_getstate_hook(cls, hook_fn):
        if IterDataPipe.getstate_hook is not None and hook_fn is not None:
            raise Exception("Attempt to override existing getstate_hook")
        IterDataPipe.getstate_hook = hook_fn

    @classmethod
    def set_reduce_ex_hook(cls, hook_fn):
        if IterDataPipe.reduce_ex_hook is not None and hook_fn is not None:
            raise Exception("Attempt to override existing reduce_ex_hook")
        IterDataPipe.reduce_ex_hook = hook_fn

    def __repr__(self):
        if self.repr_hook is not None:
            return self.repr_hook(self)
        # Instead of showing <torch. ... .MapperIterDataPipe object at 0x.....>, return the class name
        return str(self.__class__.__qualname__)

    def __str__(self):
        if self.str_hook is not None:
            return self.str_hook(self)
        # Instead of showing <torch. ... .MapperIterDataPipe object at 0x.....>, return the class name
        return str(self.__class__.__qualname__)


class DFIterDataPipe(IterDataPipe):
    def _is_dfpipe(self):
        return True


class MapDataPipe(Dataset[T_co], metaclass=_DataPipeMeta):
    r"""
    Map-style DataPipe.

    All datasets that represent a map from keys to data samples should subclass this.
    Subclasses should overwrite :meth:`__getitem__`, supporting fetching a
    data sample for a given, unique key. Subclasses can also optionally overwrite
    :meth:`__len__`, which is expected to return the size of the dataset by many
    :class:`~torch.utils.data.Sampler` implementations and the default options
    of :class:`~torch.utils.data.DataLoader`.

    These DataPipes can be invoked in two ways, using the class constructor or applying their
    functional form onto an existing `MapDataPipe` (recommend, available to most but not all DataPipes).

    Note:
        :class:`~torch.utils.data.DataLoader` by default constructs an index
        sampler that yields integral indices. To make it work with a map-style
        DataPipe with non-integral indices/keys, a custom sampler must be provided.

    Example:
        >>> from torchdata.datapipes.map import SequenceWrapper, Mapper
        >>> dp = SequenceWrapper(range(10))
        >>> map_dp_1 = dp.map(lambda x: x + 1)  # Using functional form (recommended)
        >>> list(map_dp_1)
        [1, 2, 3, 4, 5, 6, 7, 8, 9, 10]
        >>> map_dp_2 = Mapper(dp, lambda x: x + 1)  # Using class constructor
        >>> list(map_dp_2)
        [1, 2, 3, 4, 5, 6, 7, 8, 9, 10]
        >>> batch_dp = map_dp_1.batch(batch_size=2)
        >>> list(batch_dp)
        [[1, 2], [3, 4], [5, 6], [7, 8], [9, 10]]
    """
    functions: Dict[str, Callable] = {}
    reduce_ex_hook: Optional[Callable] = None
    getstate_hook: Optional[Callable] = None
    str_hook: Optional[Callable] = None
    repr_hook: Optional[Callable] = None

    def __getattr__(self, attribute_name):
        if attribute_name in MapDataPipe.functions:
            function = functools.partial(MapDataPipe.functions[attribute_name], self)
            return function
        else:
            raise AttributeError("'{0}' object has no attribute '{1}".format(self.__class__.__name__, attribute_name))

    @classmethod
    def register_function(cls, function_name, function):
        cls.functions[function_name] = function

    @classmethod
    def register_datapipe_as_function(cls, function_name, cls_to_register):
        if function_name in cls.functions:
            raise Exception("Unable to add DataPipe function name {} as it is already taken".format(function_name))

        def class_function(cls, source_dp, *args, **kwargs):
            result_pipe = cls(source_dp, *args, **kwargs)
            return result_pipe

        function = functools.partial(class_function, cls_to_register)
        cls.functions[function_name] = function

    def __getstate__(self):
        """
        This contains special logic to serialize `lambda` functions when `dill` is available.
        If this doesn't cover your custom DataPipe's use case, consider writing custom methods for
        `__getstate__` and `__setstate__`, or use `pickle.dumps` for serialization.
        """
        if MapDataPipe.getstate_hook is not None:
            return MapDataPipe.getstate_hook(self)
        return self.__dict__

    def __reduce_ex__(self, *args, **kwargs):
        if MapDataPipe.reduce_ex_hook is not None:
            try:
                return MapDataPipe.reduce_ex_hook(self)
            except NotImplementedError:
                pass
        return super().__reduce_ex__(*args, **kwargs)

    @classmethod
    def set_getstate_hook(cls, hook_fn):
        if MapDataPipe.getstate_hook is not None and hook_fn is not None:
            raise Exception("Attempt to override existing getstate_hook")
        MapDataPipe.getstate_hook = hook_fn

    @classmethod
    def set_reduce_ex_hook(cls, hook_fn):
        if MapDataPipe.reduce_ex_hook is not None and hook_fn is not None:
            raise Exception("Attempt to override existing reduce_ex_hook")
        MapDataPipe.reduce_ex_hook = hook_fn

    def __repr__(self):
        if self.repr_hook is not None:
            return self.repr_hook(self)
        # Instead of showing <torch. ... .MapperMapDataPipe object at 0x.....>, return the class name
        return str(self.__class__.__qualname__)

    def __str__(self):
        if self.str_hook is not None:
            return self.str_hook(self)
        # Instead of showing <torch. ... .MapperMapDataPipe object at 0x.....>, return the class name
        return str(self.__class__.__qualname__)

class DataChunk(list, Generic[T]):
    def __init__(self, items):
        super().__init__(items)
        self.items = items

    def as_str(self, indent=''):
        res = indent + "[" + ", ".join(str(i) for i in iter(self)) + "]"
        return res

    def __iter__(self) -> Iterator[T]:
        for i in super().__iter__():
            yield i

    def raw_iterator(self) -> T:  # type: ignore[misc]
        for i in self.items:
            yield i<|MERGE_RESOLUTION|>--- conflicted
+++ resolved
@@ -1,12 +1,7 @@
 import functools
 from typing import Dict, Callable, Optional, TypeVar, Generic, Iterator
 
-<<<<<<< HEAD
 from torch.utils.data.datapipes._typing import _DataPipeMeta, _IterDataPipeMeta
-from torch.utils.data._utils.serialization import serialize_fn, SerializationType, deserialize_fn, DILL_AVAILABLE
-=======
-from torch.utils.data.datapipes._typing import _DataPipeMeta
->>>>>>> 2881e0ea
 from torch.utils.data.dataset import Dataset, IterableDataset
 
 __all__ = [
@@ -146,6 +141,15 @@
         # Instead of showing <torch. ... .MapperIterDataPipe object at 0x.....>, return the class name
         return str(self.__class__.__qualname__)
 
+    def reset(self):
+        r"""
+        Reset the `IterDataPipe` to the initial state. By default, no-op. For subclasses of `IterDataPipe`,
+        depending on their functionalities, they may want to override this method with implementations that
+        may clear the buffers and reset pointers of the DataPipe.
+        The `reset` method is always called when `__iter__` is called as part of `hook_iterator`.
+        """
+        pass
+
 
 class DFIterDataPipe(IterDataPipe):
     def _is_dfpipe(self):
