--- conflicted
+++ resolved
@@ -1,12 +1,14 @@
 import functools
 from enum import Enum
-from typing import Callable, List, Optional, Tuple
+from itertools import product
+from typing import Callable, Iterable, List, Optional, Tuple
 
 import torch
 import torch._prims_common as utils
 import torch.nn.functional as F
 from torch import Tensor
 from torch._decomp import register_decomposition
+from torch._prims_common import TensorSequenceType
 from torch._prims_common.wrappers import out_wrapper
 from torch.utils._pytree import tree_flatten, tree_map
 
@@ -541,6 +543,32 @@
     return result
 
 
+@register_decomposition(aten.soft_margin_loss)
+@out_wrapper()
+@pw_cast_for_opmath
+def soft_margin_loss(
+    input: Tensor,
+    target: Tensor,
+    reduction: int = Reduction.MEAN.value,
+) -> Tensor:
+    loss = torch.log1p(torch.exp(-input * target))
+    return apply_loss_reduction(loss, reduction)
+
+
+@register_decomposition(aten.soft_margin_loss_backward)
+@pw_cast_for_opmath
+def soft_margin_loss_backward(
+    grad_output: Tensor,
+    self: Tensor,
+    target: Tensor,
+    reduction: int = Reduction.MEAN.value,
+) -> Tensor:
+    grad_input = target * grad_output * (torch.sigmoid(target * self) - 1)
+    if reduction == Reduction.MEAN.value:
+        grad_input = grad_input / self.numel()
+    return grad_input
+
+
 @register_decomposition(aten._euclidean_dist)
 def _euclidean_dist(x1: Tensor, x2: Tensor) -> Tensor:
     x1_norm = x1.pow(2).sum(-1, True)
@@ -598,6 +626,69 @@
         grad_output, dim=dim, keepdim=True
     )
     return grad_input
+
+
+@register_decomposition(aten.im2col)
+def im2col(
+    input: Tensor,
+    kernel_size: List[int],
+    dilation: List[int],
+    padding: List[int],
+    stride: List[int],
+) -> Tensor:
+    utils.check(input.dim() == 4, lambda: "im2col(): only 4D input supported")
+    utils.check(len(kernel_size) == 2, lambda: "im2col(): only 2D kernel supported")
+    utils.check(len(dilation) == 2, lambda: "im2col(): only 2D dilation supported")
+    utils.check(len(padding) == 2, lambda: "im2col(): only 2D padding supported")
+    utils.check(len(stride) == 2, lambda: "im2col(): only 2D stride supported")
+
+    batch_dim = input.size(0)
+    channel_dim = input.size(1)
+    input_h = input.size(2)
+    input_w = input.size(3)
+
+    stride_h, stride_w = stride[0], stride[1]
+    padding_h, padding_w = padding[0], padding[1]
+    dilation_h, dilation_w = dilation[0], dilation[1]
+    kernel_h, kernel_w = kernel_size[0], kernel_size[1]
+
+    def _get_im2col_indices_along_dim(
+        input_d, kernel_d, dilation_d, padding_d, stride_d
+    ):
+        blocks_d = input_d + padding_d * 2 - dilation_d * (kernel_d - 1)
+
+        # Stride kernel over input and find starting indices along dim d
+        blocks_d_indices = torch.arange(
+            0, blocks_d, stride_d, dtype=torch.int64, device=input.device
+        ).unsqueeze(0)
+        num_blocks = (blocks_d - 1) // stride_d + 1
+
+        # Apply dilation on kernel and find its indices along dim d
+        kernel_grid = torch.arange(
+            0, kernel_d * dilation_d, dilation_d, dtype=torch.int64, device=input.device
+        ).unsqueeze(-1)
+
+        # Broadcast and add kernel staring positions (indices) with
+        # kernel_grid along dim d, to get block indices along dim d
+        block_mask = blocks_d_indices + kernel_grid
+
+        return block_mask, num_blocks
+
+    blocks_row_indices, num_blocks_row = _get_im2col_indices_along_dim(
+        input_h, kernel_h, dilation_h, padding_h, stride_h
+    )
+    blocks_col_indices, num_blocks_col = _get_im2col_indices_along_dim(
+        input_w, kernel_w, dilation_w, padding_w, stride_w
+    )
+
+    padded_input = F.pad(input, (padding_w, padding_w, padding_h, padding_h))
+
+    blocks_row_indices = blocks_row_indices.unsqueeze(-1).unsqueeze(-1)
+    output = padded_input[:, :, blocks_row_indices, blocks_col_indices]
+    output = output.permute(0, 1, 2, 4, 3, 5)
+    return output.reshape(
+        batch_dim, channel_dim * kernel_h * kernel_w, num_blocks_row * num_blocks_col
+    )
 
 
 # TODO: the type annotations on arguments are not quite right
@@ -1221,6 +1312,13 @@
         weight.new_zeros((0,)),
         input.new_zeros((0,), dtype=torch.uint8),
     )
+
+
+def _broadcast_batch_norm_backward(x, broadcast_mask):
+    for axis, mask in enumerate(broadcast_mask):
+        if mask == 1 and not (axis < x.ndim and x.shape[axis] == broadcast_mask[axis]):
+            x = x.unsqueeze(axis)
+    return x
 
 
 @register_decomposition(aten.native_batch_norm_backward)
@@ -1281,21 +1379,23 @@
         if i != axis:
             reduction_axes.append(i)
 
-    mean = torch.reshape(mean, broadcast_mask)  # type: ignore[arg-type]
+    mean = _broadcast_batch_norm_backward(mean, broadcast_mask)  # type: ignore[arg-type]
     norm = 1.0 / num_features
     grad_output_sum = torch.sum(grad_out_cast, reduction_axes)  # type: ignore[arg-type]
-    dot_p = torch.sum(grad_out_cast * (input_cast - mean), reduction_axes)
-
-    grad_mean = torch.reshape(grad_output_sum * norm, broadcast_mask)
-    proj_scale = torch.reshape(torch.mul(dot_p * norm, invstd * invstd), broadcast_mask)  # type: ignore[operator]
+    dot_p = torch.sum(grad_out_cast * (input_cast - mean), reduction_axes)  # type: ignore[operator]
+
+    grad_mean = _broadcast_batch_norm_backward(grad_output_sum * norm, broadcast_mask)
+    proj_scale = _broadcast_batch_norm_backward(torch.mul(dot_p * norm, invstd * invstd), broadcast_mask)  # type: ignore[operator]
 
     if weight_cast is None:
-        grad_scale = torch.reshape(invstd, broadcast_mask) * 1.0  # type: ignore[arg-type]
-    else:
-        grad_scale = torch.reshape(invstd * weight_cast, broadcast_mask)
+        grad_scale = _broadcast_batch_norm_backward(invstd, broadcast_mask) * 1.0  # type: ignore[arg-type]
+    else:
+        grad_scale = _broadcast_batch_norm_backward(
+            invstd * weight_cast, broadcast_mask
+        )
 
     if train:
-        proj = (input_cast - mean) * proj_scale
+        proj = (input_cast - mean) * proj_scale  # type: ignore[operator]
         grad_input = ((grad_out_cast - proj) - grad_mean) * grad_scale
     else:
         grad_input = grad_out_cast * grad_scale
@@ -1370,26 +1470,13 @@
         return torch.nn.functional.avg_pool2d(input, kernel, stride)
 
     def start_index(a, b, c):
-        return (a * c) // b
+        return torch.div(a * c, b, rounding_mode="trunc")
 
     def end_index(a, b, c):
-        return (((a + 1) * c) / b).ceil().to(a.dtype)
-
-    # Let's assume the reduction we want to apply is to sum all the elements (averaging from this is easy)
-    # Even more, let's assume that we want to just do the 1d case.
-    # The 2d case is recovered by applying the 1d case along two dimensions
-    # The issue here is that we may want to sum segments of different sizes.
-    # What we do is to get the largest segment, and select all the elements from the initial points
-    # up to the max length. Then we zero out the elements that we picked up and were not necessary if there were any such elements
-    # If all the elements have the same length, we compute the average already, otherwise, we return
-    # the sizes of each window, to compute the sizes of the rectrangles at the end.
-    # This function should recover the efficiency of avg_pool2d if the shape does not need the dynamic window shape
-
-    def adaptive_avg_pool1d(x, dim, out_size):
-        assert dim == -2 or dim == -1
-        in_size = x.size(dim)
-
-        orange = torch.arange(out_size, device=device)
+        return torch.div((a + 1) * c + b - 1, b, rounding_mode="trunc")
+
+    def compute_idx(in_size, out_size):
+        orange = torch.arange(out_size, device=device, dtype=torch.int64)
         i0 = start_index(orange, out_size, in_size)
         # Let length = end_index - start_index, i.e. the length of the pooling kernels
         # length.max() can be computed analytically as follows:
@@ -1402,40 +1489,62 @@
         elif in_size_mod == 0:
             maxlength -= 1
 
-        range_max = torch.arange(maxlength, device=device)
+        range_max = torch.arange(maxlength, device=device, dtype=torch.int64)
         idx = i0.unsqueeze(-1) + range_max
         if adaptive:
             # Need to clamp to avoid accesing out-of-bounds memory
-            idx = idx.clamp(max=in_size - 1)
-        adv_idx_pad = tuple(slice(None) for _ in range(dim + ndim))
-        vals = x[(*adv_idx_pad, idx)]
-
-        if adaptive:
+            # TODO make minimum accept scalars
+            maxval = torch.scalar_tensor(
+                in_size - 1, dtype=idx.dtype, device=idx.device
+            )
+            idx = torch.minimum(idx, maxval)
+
+            # Compute the lenghts
             i1 = end_index(orange, out_size, in_size)
             length = i1 - i0
+        else:
+            length = maxlength
+        return idx, length, range_max, adaptive
+
+    # length is not None if it's constant, otherwise we'll need to compute it
+    idxh, length_h, range_max_h, adaptive_h = compute_idx(shape[-2], output_size[-2])
+    idxw, length_w, range_max_w, adaptive_w = compute_idx(shape[-1], output_size[-1])
+
+    vals = input[..., _unsqueeze_to_dim(idxh, 4), idxw]
+    # Shortcut for the simpler case
+    if not adaptive_h and not adaptive_w:
+        return torch.mean(vals, dim=(-3, -1))
+
+    def maybe_mask(vals, length, range_max, adaptive, dim):
+        if isinstance(length, int):
+            return vals, length
+        else:
             # zero-out the things we didn't really want to select
             assert dim < 0
-            mask = _unsqueeze_to_dim(range_max >= length.unsqueeze(-1), -dim + 1)
+            # hack
+            mask = range_max >= length.unsqueeze(-1)
+            if dim == -2:
+                mask = _unsqueeze_to_dim(mask, 4)
             vals = torch.masked_fill(vals, mask, 0.0)
-
             # Compute the length of each window
-            div = _unsqueeze_to_dim(length, -dim)
-            return vals.sum(dim), div
+            length = _unsqueeze_to_dim(length, -dim)
+            return vals, length
+
+    vals, length_h = maybe_mask(
+        vals, length_h, range_max_h, adaptive=adaptive_h, dim=-2
+    )
+    vals, length_w = maybe_mask(
+        vals, length_w, range_max_w, adaptive=adaptive_w, dim=-1
+    )
+
+    # We unroll the sum as we assume that the kernels are going to be small
+    ret = None
+    for i, j in product(range(vals.shape[-3]), range(vals.shape[-1])):
+        if ret is None:
+            ret = vals[..., i, :, j]
         else:
-            # No need to return div as we have already divided by the mean
-            return vals.mean(dim), None
-
-    out, div1 = adaptive_avg_pool1d(input, -1, output_size[-1])
-    out, div2 = adaptive_avg_pool1d(out, -2, output_size[-2])
-    # Filter the Nones
-    divs = tuple(div for div in (div1, div2) if div is not None)
-    # prod(divs) does not work because it accumulates with *=
-    if len(divs) == 0:
-        return out
-    elif len(divs) == 1:
-        return out / divs[0]
-    else:  # len(divs) == 2
-        return out / (divs[0] * divs[1])
+            ret = ret + vals[..., i, :, j]
+    return ret / (length_h * length_w)
 
 
 def _squeeze_multiple(self: Tensor, dims: List[int]) -> Tensor:
@@ -1640,9 +1749,6 @@
         else:
             result = result.sum() / total_weight
 
-<<<<<<< HEAD
-    return result, total_weight
-=======
     return result, total_weight
 
 
@@ -1885,5 +1991,4 @@
     if weight is not None:
         loss = loss * weight
 
-    return apply_loss_reduction(loss, reduction)
->>>>>>> 9b8e0a38
+    return apply_loss_reduction(loss, reduction)