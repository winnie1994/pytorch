--- conflicted
+++ resolved
@@ -976,16 +976,9 @@
                 for p in model.parameters():
                     self.assertEqual(p.data, torch.ones_like(p.data) * 0.5)
             else:
-<<<<<<< HEAD
-                # Every element on device not in the subgroup should be -rank,
-                # because `get_world_size()` returns -1.
-                for p in model.parameters():
-                    self.assertEqual(p.data, torch.ones_like(p.data) * -rank)
-=======
                 # Every element on device not in the subgroup should remain the same.
                 for p in model.parameters():
                     self.assertEqual(p.data, torch.ones_like(p.data) * rank)
->>>>>>> 1120a1b9
 
         # NCCL Batch SEND RECV
         @skip_if_no_gpu
