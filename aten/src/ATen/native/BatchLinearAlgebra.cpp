--- conflicted
+++ resolved
@@ -1327,65 +1327,6 @@
 
 DEFINE_DISPATCH(cholesky_stub);
 
-<<<<<<< HEAD
-=======
-Tensor cholesky(const Tensor &self, bool upper) {
-   TORCH_WARN_ONCE(
-    "torch.cholesky is deprecated in favor of torch.linalg.cholesky and will be ",
-    "removed in a future PyTorch release.\n",
-    "L = torch.cholesky(A)\n",
-    "should be replaced with\n",
-    "L = torch.linalg.cholesky(A)\n",
-    "and\n"
-    "U = torch.cholesky(A, upper=True)\n",
-    "should be replaced with\n",
-    "U = torch.linalg.cholesky(A).mH().\n"
-    "This transform will produce equivalent results for all valid (symmetric positive definite) inputs."
-  );
-  if (self.numel() == 0) {
-    return at::empty_like(self, LEGACY_CONTIGUOUS_MEMORY_FORMAT);
-  }
-  squareCheckInputs(self, "cholesky");
-
-  auto raw_cholesky_output = cloneBatchedColumnMajor(self);
-  auto info_shape = IntArrayRef(
-      self.sizes().cbegin(), self.sizes().cend() - 2); // self.shape[:-2]
-  auto info = at::empty({info_shape}, self.options().dtype(kInt));
-
-  // fill the raw_cholesky_output with the result
-  cholesky_stub(self.device().type(), raw_cholesky_output, info, upper);
-
-  at::_linalg_check_errors(info, "cholesky", self.dim() == 2);
-
-  if (upper) {
-    return raw_cholesky_output.triu_();
-  } else {
-    return raw_cholesky_output.tril_();
-  }
-}
-
-Tensor& cholesky_out(const Tensor &self, bool upper, Tensor &result) {
-   TORCH_WARN_ONCE(
-    "torch.cholesky is deprecated in favor of torch.linalg.cholesky and will be ",
-    "removed in a future PyTorch release.\n",
-    "L = torch.cholesky(A)\n",
-    "should be replaced with\n",
-    "L = torch.linalg.cholesky(A)\n",
-    "and\n"
-    "U = torch.cholesky(A, upper=True)\n",
-    "should be replaced with\n",
-    "U = torch.linalg.cholesky(A).mH().\n"
-    "This transform will produce equivalent results for all valid (symmetric positive definite) inputs."
-  );
-  checkSameDevice("cholesky", result, self);
-  checkLinalgCompatibleDtype("cholesky", result, self);
-  Tensor result_tmp = at::cholesky(self, upper);
-  at::native::resize_output(result, result_tmp.sizes());
-  result.copy_(result_tmp);
-  return result;
-}
-
->>>>>>> 89d6f3e6
 void linalg_cholesky_out_info(const Tensor& input, const Tensor& result, const Tensor& info, bool upper) {
   TORCH_INTERNAL_ASSERT_DEBUG_ONLY(input.dim() >= 2);
   TORCH_INTERNAL_ASSERT_DEBUG_ONLY(input.size(-1) == input.size(-2));
