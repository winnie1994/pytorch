#include <ATen/ATen.h>
#include <ATen/AccumulateType.h>
#include <ATen/Dispatch.h>
#include <ATen/Parallel.h>
#include <ATen/TensorMeta.h>
#include <ATen/TensorUtils.h>
#include <ATen/native/cpu/utils.h>
#include <ATen/native/Resize.h>
#include <c10/util/SmallBuffer.h>

#include <c10/core/TensorOptions.h>
#include <c10/util/irange.h>

namespace at {
namespace meta {
TORCH_META_FUNC(nll_loss_forward)
(const Tensor& self,
 const Tensor& target,
 const OptionalTensorRef weight_opt,
 int64_t reduction,
 int64_t ignore_index) {
  const Tensor& weight = weight_opt.getTensorRef();

  TORCH_CHECK(
      self.dim() > 0 && self.dim() <= 2, "input tensor should be 1D or 2D");
  TORCH_CHECK(
      target.dim() <= 1,
      "0D or 1D target tensor expected, multi-target not supported");

  auto no_batch_dim = self.dim() == 1  && target.dim() == 0;
  TORCH_CHECK(
      no_batch_dim || (self.size(0) == target.size(0)),
      "size mismatch (got input: ",
      self.sizes(),
      ", target: ",
      target.sizes(),
      ")")

  const auto n_classes = self.size(-1);

  TORCH_CHECK(
      !weight.defined() || (weight.dim() == 1 && weight.numel() == n_classes),
      "weight tensor should be defined either for all ",
      n_classes,
      " classes or no classes"
      " but got weight tensor of shape: ",
      weight.sizes());

  const auto n_dims = self.dim();
  const auto batch_size = self.size(0);

  if (reduction == Reduction::None && n_dims == 2) {
<<<<<<< HEAD
    set_output_raw_strided(0, {batch_size}, {}, self.options());
  } else {
    // produce scalar output when reducing or input is 1d
    set_output_raw_strided(0, {}, {}, self.options());
  }

  set_output_raw_strided(1, {}, {}, self.options());
=======
    set_output(0, {batch_size}, self.options());
  } else {
    // produce scalar output when reducing or input is 1d
    set_output(0, {}, self.options());
  }

  set_output(1, {}, self.options());
>>>>>>> 8d93f6b4
}

TORCH_META_FUNC(nll_loss_backward)
(const Tensor& grad_output,
 const Tensor& self,
 const Tensor& target,
 OptionalTensorRef weight_opt,
 int64_t reduction,
 int64_t ignore_index,
 const Tensor& total_weight) {
  TORCH_CHECK(
      self.dim() > 0 && self.dim() <= 2, "input tensor should be 1D or 2D");
  TORCH_CHECK(
      target.dim() <= 1,
      "0D or 1D target tensor expected, multi-target not supported");

  auto no_batch_dim = self.dim() == 1  && target.dim() == 0;
  TORCH_CHECK(
      no_batch_dim || (self.size(0) == target.size(0)),
      "size mismatch (got input: ",
      self.sizes(),
      ", target: ",
      target.sizes(),
      ")")
  TORCH_CHECK(
      total_weight.numel() == 1,
      "expected total_weight to be a  single element tensor, got: ",
      total_weight.sizes(),
      " (",
      total_weight.numel(),
      " elements)");

  const auto& weight = weight_opt.getTensorRef();

  TORCH_CHECK(
      !weight.defined() || weight.numel() == self.size(-1),
      "weight tensor should be defined either for all or no classes");

  const auto n_dims = self.dim();

  if (reduction == Reduction::None && n_dims == 2) {
    const auto batch_size = self.size(0);
    check_dim_size(grad_output, 1, 0, batch_size);
  } else {
    TORCH_CHECK(
        grad_output.dim() <= 1 && grad_output.numel() == 1,
        "Expected a single element grad_output tensor, but got: ",
        grad_output.sizes());
  }

<<<<<<< HEAD
  set_output_raw_strided(0, self.sizes(), {}, self.options().memory_format(LEGACY_CONTIGUOUS_MEMORY_FORMAT));
=======
  set_output(self.sizes(), self.options().memory_format(LEGACY_CONTIGUOUS_MEMORY_FORMAT));
>>>>>>> 8d93f6b4
}
} // namespace meta

namespace native {

namespace {

// Returns a contiguous tensor if the source tensor
// is defined. Otherwise returns the undefined
// source tensor unmodified.
inline Tensor optional_contiguous(const Tensor& source) {
  return source.defined() ? source.contiguous() : source;
}

// Returns the address of the first element of a tensor
// or nullptr if the tensor is undefined.
template <typename scalar_t>
inline scalar_t* optional_data(const Tensor& source) {
  return source.defined() ? source.data_ptr<scalar_t>() : nullptr;
}

template <typename scalar_t, typename target_t>
static void nll_loss_out_frame(
    const Tensor& output,
    const Tensor& total_weight,
    const Tensor& input,
    const Tensor& target,
    const Tensor& weight,
    int64_t reduction,
    int64_t ignore_index) {
  const auto n_dims = input.dim();
  const auto n_classes = input.size(-1);

  scalar_t* total_weight_data = total_weight.data_ptr<scalar_t>();
  *total_weight_data = 0;

  auto weight_contiguous = optional_contiguous(weight);
  const scalar_t* weight_data = optional_data<scalar_t>(weight_contiguous);

  if (reduction == Reduction::None && n_dims == 2) {
    const auto batch_size = input.size(0);
    at::native::resize_output(output, {batch_size});

    auto input_acc = input.accessor<scalar_t, 2>();
    auto target_acc = target.accessor<target_t, 1>();
    auto output_acc = output.accessor<scalar_t, 1>();

    at::parallel_for(0, batch_size, 0, [&](int64_t start, int64_t end) {
      for (const auto i : c10::irange(start, end)) {
        const auto cur_target = target_acc[i];

        if (cur_target == ignore_index) {
          output_acc[i] = 0;
          continue;
        }

        TORCH_CHECK_INDEX(
            cur_target >= 0 && cur_target < n_classes,
            "Target ",
            cur_target,
            " is out of bounds.");

        scalar_t cur_weight = weight_data != nullptr ? weight_data[cur_target]
                                                     : static_cast<scalar_t>(1);
        output_acc[i] = -input_acc[i][cur_target] * cur_weight;
      }
    });

    return;
  }

  // produce scalar outputs for the reduction case
  at::native::resize_output(output, {});

  if (target.numel() == 0) {
    // Here target (and input) have zero elements
    // Mean reduction on empty tensors produces NaN. See the discussion in
    // https://github.com/pytorch/pytorch/pull/64572#issuecomment-926504162
    if (reduction == Reduction::Mean) {
      output.fill_(std::numeric_limits<double>::quiet_NaN());
    } else {
      output.zero_();
    }
    total_weight.zero_();
    return;
  }

  auto input_contiguous = input.contiguous();
  auto target_contiguous = target.contiguous();

  const scalar_t* input_data = input_contiguous.data_ptr<scalar_t>();
  const target_t* target_data = target_contiguous.data_ptr<target_t>();

  const int64_t ndim = input.dim();
  const int64_t batch_size = ndim == 1 ? 1 : input.size(0);

  constexpr int64_t cascade_sum_num_levels = 8;
  const int64_t level_power =
      std::max(int64_t(4), utils::CeilLog2(batch_size) / cascade_sum_num_levels);
  const int64_t level_step = (1 << level_power);
  const int64_t level_mask = level_step - 1;

  int64_t num_ignored = 0;

  // NOLINTNEXTLINE(cppcoreguidelines-avoid-c-arrays,modernize-avoid-c-arrays)
  scalar_t weight_partial_sums[cascade_sum_num_levels] = {0};
  // NOLINTNEXTLINE(cppcoreguidelines-avoid-c-arrays,modernize-avoid-c-arrays)
  scalar_t loss_partial_sums[cascade_sum_num_levels] = {0};
  for (const auto b : c10::irange(batch_size)) {
    const int64_t cur_target = target_data[b];
    if (cur_target == ignore_index) {
      ++num_ignored;
      continue;
    }

    TORCH_CHECK_INDEX(
        cur_target >= 0 && cur_target < n_classes,
        "Target ",
        cur_target,
        " is out of bounds.");

    const auto data = input_data[b * n_classes + cur_target];
    if (weight_data) {
      const scalar_t weight_val = weight_data[cur_target];
      loss_partial_sums[0] -= data * weight_val;
      weight_partial_sums[0] += weight_val;
    } else {
      loss_partial_sums[0] -= data;
    }

    for (int64_t j = 0; j + 1 < cascade_sum_num_levels; ++j) {
      const auto mask = (level_mask << (j * level_power));
      if (C10_LIKELY((b & mask) != 0)) {
        break;
      }

      weight_partial_sums[j + 1] += weight_partial_sums[j];
      loss_partial_sums[j + 1] += loss_partial_sums[j];

      weight_partial_sums[j] = 0;
      loss_partial_sums[j] = 0;
    }
  }

  const scalar_t total_weight_val = !weight_data ?
    static_cast<scalar_t>(batch_size - num_ignored) :
    std::accumulate(std::begin(weight_partial_sums),
                    std::end(weight_partial_sums),
                    scalar_t{0});

  scalar_t output_val = std::accumulate(std::begin(loss_partial_sums),
                                        std::end(loss_partial_sums),
                                        scalar_t{0});

  if (reduction == Reduction::Mean) {
    output_val /= total_weight_val;
  }

  // write result to output tensors
  *output.data_ptr<scalar_t>() = output_val;
  *total_weight_data = total_weight_val;
}

void nll_loss_forward_out_cpu_template(
    const Tensor& output,
    const Tensor& total_weight,
    const Tensor& input,
    const Tensor& target,
    const Tensor& weight,
    int64_t reduction,
    int64_t ignore_index) {
  AT_DISPATCH_FLOATING_TYPES_AND(
      ScalarType::BFloat16, input.scalar_type(), "nll_loss_out_frame", [&] {
        if (target.scalar_type() == kByte) {
          nll_loss_out_frame<scalar_t, uint8_t>(
              output,
              total_weight,
              input,
              target,
              weight,
              reduction,
              ignore_index);
        } else {
          // assumed to be int64
          nll_loss_out_frame<scalar_t, int64_t>(
              output,
              total_weight,
              input,
              target,
              weight,
              reduction,
              ignore_index);
        }
      });
}

template <typename scalar_t, typename target_t>
static void nll_loss_backward_out_frame(
    const Tensor& grad_input,
    const Tensor& grad_output,
    const Tensor& input,
    const Tensor& target,
    const Tensor& weight,
    int64_t reduction,
    int64_t ignore_index,
    const Tensor& total_weight) {
  const auto n_dims = input.dim();
  const auto n_classes = input.size(-1);

  auto target_ = target;
  if (target.dim() == 0) {
    target_ = target.unsqueeze(0);
  }
  auto target_acc = target_.accessor<target_t, 1>();

  auto weight_contiguous = optional_contiguous(weight);
  const scalar_t* weight_data = optional_data<scalar_t>(weight_contiguous);

  if (reduction == Reduction::None && n_dims == 2) {
    const auto batch_size = input.size(0);
    auto grad_input_acc = grad_input.accessor<scalar_t, 2>();
    auto grad_output_acc = grad_output.accessor<scalar_t, 1>();
    at::parallel_for(0, batch_size, 0, [&](int64_t start, int64_t end) {
      for (const auto i : c10::irange(start, end)) {
        auto cur_target = target_acc[i];
        if (cur_target == ignore_index) {
          continue;
        }
        const scalar_t w =
            weight_data ? weight_data[cur_target] : static_cast<scalar_t>(1);
        grad_input_acc[i][cur_target] = -w * grad_output_acc[i];
      }
    });
    return;
  }

  const scalar_t total_weight_value = *total_weight.data_ptr<scalar_t>();

  const scalar_t grad_output_value = *grad_output.data_ptr<scalar_t>();

  if (input.dim() == 1) {
    auto grad_input_acc = grad_input.accessor<scalar_t, 1>();

    const auto t = target_acc[0];
    if (t != ignore_index) {
      TORCH_CHECK_INDEX(t >= 0 && t < n_classes, "Target ", t, " is out of bounds.");
      const auto grad = -(reduction == Reduction::Mean ? grad_output_value / total_weight_value
                                                       : grad_output_value);
      grad_input_acc[t] = weight_data != nullptr ? weight_data[t] * grad
                                                 : grad;
    }
  } else if (input.dim() == 2) {
    auto grad_input_acc = grad_input.accessor<scalar_t, 2>();
    const auto grad = -(reduction == Reduction::Mean ? grad_output_value / total_weight_value
                                                     : grad_output_value);

    const auto batch_size = input.size(0);

    at::parallel_for(0, batch_size, 0, [&](int64_t start, int64_t end) {
      for (const auto i : c10::irange(start, end)) {
        const auto t = target_acc[i];
        if (t != ignore_index) {
          TORCH_CHECK_INDEX(t >= 0 && t < n_classes, "Target ", t, " is out of bounds.");
          grad_input_acc[i][t] = weight_data != nullptr ? weight_data[t] * grad
                                                        : grad;
        }
      }
    });
  }
}

void nll_loss_backward_out_cpu_template(
    const Tensor& grad_input,
    const Tensor& grad_output,
    const Tensor& input,
    const Tensor& target,
    const Tensor& weight,
    int64_t reduction,
    int64_t ignore_index,
    const Tensor& total_weight) {
  grad_input.zero_();

  AT_DISPATCH_FLOATING_TYPES_AND(
      ScalarType::BFloat16,
      input.scalar_type(),
      "nll_loss_backward_out_frame",
      [&] {
        if (target.scalar_type() == kByte) {
          nll_loss_backward_out_frame<scalar_t, uint8_t>(
              grad_input,
              grad_output,
              input,
              target,
              weight,
              reduction,
              ignore_index,
              total_weight);
        } else {
          // assumed to be uint64
          nll_loss_backward_out_frame<scalar_t, int64_t>(
              grad_input,
              grad_output,
              input,
              target,
              weight,
              reduction,
              ignore_index,
              total_weight);
        }
      });
}

} // namespace

TORCH_IMPL_FUNC(nll_loss_forward_out_cpu)
(const Tensor& self,
 const Tensor& target,
 const OptionalTensorRef weight_opt,
 int64_t reduction,
 int64_t ignore_index,
 const Tensor& output,
 const Tensor& total_weight) {
  const Tensor& weight = weight_opt.getTensorRef();
  nll_loss_forward_out_cpu_template(
      output, total_weight, self, target, weight, reduction, ignore_index);
}

TORCH_IMPL_FUNC(nll_loss_backward_out_cpu)
(const Tensor& grad_output,
 const Tensor& self,
 const Tensor& target,
 OptionalTensorRef weight_opt,
 int64_t reduction,
 int64_t ignore_index,
 const Tensor& total_weight,
 const Tensor& grad_input
) {
  const Tensor& weight = weight_opt.getTensorRef();
  nll_loss_backward_out_cpu_template(
      grad_input,
      grad_output,
      self,
      target,
      weight,
      reduction,
      ignore_index,
      total_weight);
}

Tensor cross_entropy_loss_prob_target(
    const Tensor& self,
    const Tensor& target_,
    const Tensor& weight,
    int64_t reduction,
    double label_smoothing) {
  const auto class_dim = self.dim() == 1 ? 0 : 1;
  const auto n_classes = self.size(class_dim);
  TORCH_CHECK(
      !weight.defined() || (weight.dim() == 1 && weight.numel() == n_classes),
      "cross_entropy: weight tensor should be defined either for all ",
      n_classes,
      " classes or no classes"
      " but got weight tensor of shape: ",
      weight.sizes());

  auto input = at::log_softmax(self, class_dim, self.scalar_type());
  Tensor target;

  if (label_smoothing > 0.0) {
    TORCH_CHECK(label_smoothing <= 1.0, "label_smoothing must be between 0.0 and 1.0. Got: ", label_smoothing);
    target = target_ * (1 - label_smoothing) + label_smoothing / n_classes;
  } else {
    target = target_;
  }

  if (weight.defined()) {
    // Expand weight to the correct number of dims for broadcasting with input / target
    Tensor weight_ = weight;
    if (input.dim() > 1) {
        auto weight_broadcast_shape = SmallBuffer<int64_t, 5>(input.dim());
        std::fill(weight_broadcast_shape.begin(), weight_broadcast_shape.end(), 1);
        weight_broadcast_shape[1] = weight.size(0);
        weight_ = weight.view(weight_broadcast_shape);
    }

    switch (reduction) {
      case Reduction::Mean:
        if (input.numel()==0){
          return -(input * target * weight_).sum().fill_(std::numeric_limits<double>::quiet_NaN());
        } else {
          return -(input * target * weight_).sum() / (input.numel() / n_classes);
        }
      case Reduction::Sum:
        return -(input * target * weight_).sum();
      case Reduction::None:
        return -(input * target * weight_).sum(class_dim);
      default:
        TORCH_CHECK(false, "Invalid reduction type encountered in cross_entropy: ", reduction);
    }
  } else {
    switch (reduction) {
      case Reduction::Mean:
        if (input.numel()==0){
          return -(input * target).sum().fill_(std::numeric_limits<double>::quiet_NaN());
        } else {
          return -(input * target).sum() / (input.numel() / n_classes);
        }
      case Reduction::Sum:
        return -(input * target).sum();
      case Reduction::None:
        return -(input * target).sum(class_dim);
      default:
        TORCH_CHECK(false, "Invalid reduction type encountered in cross_entropy: ", reduction);
    }
  }
}

Tensor cross_entropy_loss_label_smoothing(
    const Tensor& self,
    const Tensor& target,
    const Tensor& weight,
    int64_t reduction,
    int64_t ignore_index,
    double label_smoothing) {
    auto class_dim = self.dim() == 1 ? 0 : 1;
    auto input = at::log_softmax(self, class_dim, self.scalar_type());
    auto nllloss = at::nll_loss_nd(input, target, weight, reduction, ignore_index);

    auto n_classes = input.size(class_dim);

    Tensor smooth_loss;
    if (weight.defined()) {
      // Expand weight to the correct number of dims for broadcasting with input / target
      auto weight_broadcast_shape = SmallBuffer<int64_t, 5>(input.dim());
      std::fill(weight_broadcast_shape.begin(), weight_broadcast_shape.end(), 1);
      weight_broadcast_shape[class_dim] = weight.size(0);
      Tensor weight_ = weight.view(weight_broadcast_shape);

      smooth_loss = -(input * weight_).sum(class_dim);
    } else {
      smooth_loss = -input.sum(class_dim);
    }

    auto ignore_mask = target == ignore_index;
    smooth_loss.index_put_({ignore_mask}, 0.0);

    Tensor ret;
    switch (reduction) {
      case Reduction::Mean:
        if (weight.defined()) {
          // TODO: This code can path can be removed if #61309 is resolved
          // loss is normalized by the weights to be consistent with nll_loss_nd
          ret = smooth_loss.sum() / weight.gather(0, target.masked_select(~ignore_mask).flatten()).sum();
        } else {
          ret = smooth_loss.masked_select(~ignore_mask).mean();
        }
        break;
      case Reduction::Sum:
        ret = smooth_loss.sum();
        break;
      case Reduction::None:
        ret = smooth_loss;
        break;
      default:
        TORCH_CHECK(false, "Invalid reduction type encountered in cross_entropy: ", reduction);
    }
    return (1 - label_smoothing) * nllloss + ret * (label_smoothing / n_classes);
}

Tensor cross_entropy_loss(
    const Tensor& self,
    const Tensor& target,
    const c10::optional<Tensor>& weight,
    int64_t reduction,
    int64_t ignore_index,
    double label_smoothing) {
  Tensor ret;
  if (self.sizes() == target.sizes()) {
    // Assume soft targets when input and target shapes are the same
    TORCH_CHECK(at::isFloatingType(target.scalar_type()),
        "Expected floating point type for target with class probabilities, got ", target.scalar_type());
    TORCH_CHECK(ignore_index < 0, "ignore_index is not supported for floating point target");

    // See [Note: hacky wrapper removal for optional tensor]
    c10::MaybeOwned<Tensor> weight_maybe_owned = at::borrow_from_optional_tensor(weight);
    const Tensor& weight_ = *weight_maybe_owned;
    ret = cross_entropy_loss_prob_target(self, target, weight_, reduction, label_smoothing);
  } else if (label_smoothing > 0.0) {
    TORCH_CHECK(label_smoothing <= 1.0, "label_smoothing must be between 0.0 and 1.0. Got: ", label_smoothing);

    // See [Note: hacky wrapper removal for optional tensor]
    c10::MaybeOwned<Tensor> weight_maybe_owned = at::borrow_from_optional_tensor(weight);
    const Tensor& weight_ = *weight_maybe_owned;
    ret = cross_entropy_loss_label_smoothing(self, target, weight_, reduction, ignore_index, label_smoothing);
  } else {
    auto class_dim = self.dim() == 1 ? 0 : 1;
    ret = at::nll_loss_nd(
        at::log_softmax(self, class_dim, self.scalar_type()),
        target,
        weight,
        reduction,
        ignore_index);
  }
  return ret;
}

Tensor & nll_loss_out(const Tensor & self, const Tensor & target, const c10::optional<Tensor>& weight_opt, int64_t reduction, int64_t ignore_index, Tensor & output) {
  // See [Note: hacky wrapper removal for optional tensor]
  c10::MaybeOwned<Tensor> weight_maybe_owned = at::borrow_from_optional_tensor(weight_opt);
  const Tensor& weight = *weight_maybe_owned;

  Tensor total_weight = at::empty({0}, self.options());
  return std::get<0>(at::nll_loss_forward_out(output, total_weight, self, target, weight, reduction, ignore_index));
}

Tensor nll_loss(const Tensor & self, const Tensor & target, const c10::optional<Tensor>& weight_opt, int64_t reduction, int64_t ignore_index) {
  // See [Note: hacky wrapper removal for optional tensor]
  c10::MaybeOwned<Tensor> weight_maybe_owned = at::borrow_from_optional_tensor(weight_opt);
  const Tensor& weight = *weight_maybe_owned;

  return std::get<0>(at::nll_loss_forward(self, target, weight, reduction, ignore_index));
}

Tensor nll_loss_nd(
    const Tensor& self,
    const Tensor& target,
    const c10::optional<Tensor>& weight,
    int64_t reduction,
    int64_t ignore_index) {
  if (self.dim() < 1) {
    TORCH_CHECK_VALUE(
        false, "Expected 1 or more dimensions (got ", self.dim(), ")");
  }

  if (self.dim() != 1 && self.sizes()[0] != target.sizes()[0]) {
    TORCH_CHECK_VALUE(
        false,
        "Expected input batch_size (",
        self.sizes()[0],
        ") to match target batch_size (",
        target.sizes()[0],
        ").");
  }

  Tensor ret;
  Tensor input_ = self;
  Tensor target_ = target;
  if (input_.dim() == 1 || input_.dim() == 2) {
    ret = at::nll_loss(input_, target_, weight, reduction, ignore_index);
  } else if (input_.dim() == 4) {
    ret = at::nll_loss2d(input_, target_, weight, reduction, ignore_index);
  } else {
    // dim == 3 or dim > 4
    auto n = input_.sizes()[0];
    auto c = input_.sizes()[1];
    auto out_size = input_.sizes().slice(2).vec();
    out_size.insert(out_size.begin(), n);
    if (target_.sizes().slice(1) != input_.sizes().slice(2)) {
      TORCH_CHECK(
          false,
          "Expected target size ",
          IntArrayRef(out_size),
          ", got ",
          target_.sizes());
    }
    input_ = input_.contiguous();
    target_ = target_.contiguous();
    // support empty batches, see #15870
    if (input_.numel() > 0) {
      input_ = input_.view({n, c, 1, -1});
    } else {
      input_ = input_.view({n, c, 0, 0});
    }
    if (target_.numel() > 0) {
      target_ = target_.view({n, 1, -1});
    } else {
      target_ = target_.view({n, 0, 0});
    }
    if (reduction != Reduction::None) {
      ret = at::nll_loss2d(input_, target_, weight, reduction, ignore_index);
    } else {
      auto out =
          at::nll_loss2d(input_, target_, weight, reduction, ignore_index);
      ret = out.view(out_size);
    }
  }
  return ret;
}

} // namespace native
} // namespace at<|MERGE_RESOLUTION|>--- conflicted
+++ resolved
@@ -50,15 +50,6 @@
   const auto batch_size = self.size(0);
 
   if (reduction == Reduction::None && n_dims == 2) {
-<<<<<<< HEAD
-    set_output_raw_strided(0, {batch_size}, {}, self.options());
-  } else {
-    // produce scalar output when reducing or input is 1d
-    set_output_raw_strided(0, {}, {}, self.options());
-  }
-
-  set_output_raw_strided(1, {}, {}, self.options());
-=======
     set_output(0, {batch_size}, self.options());
   } else {
     // produce scalar output when reducing or input is 1d
@@ -66,7 +57,6 @@
   }
 
   set_output(1, {}, self.options());
->>>>>>> 8d93f6b4
 }
 
 TORCH_META_FUNC(nll_loss_backward)
@@ -117,11 +107,7 @@
         grad_output.sizes());
   }
 
-<<<<<<< HEAD
-  set_output_raw_strided(0, self.sizes(), {}, self.options().memory_format(LEGACY_CONTIGUOUS_MEMORY_FORMAT));
-=======
   set_output(self.sizes(), self.options().memory_format(LEGACY_CONTIGUOUS_MEMORY_FORMAT));
->>>>>>> 8d93f6b4
 }
 } // namespace meta
 
