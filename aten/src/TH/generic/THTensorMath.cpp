#ifndef TH_GENERIC_FILE
#define TH_GENERIC_FILE "TH/generic/THTensorMath.cpp"
#else

#include <TH/generic/THTensorApply.hpp>
#ifdef BUILD_NAMEDTENSOR
#include <ATen/NamedTensorUtils.h>
#endif

// HEY YOU!
//
// Looking for a function which used to be in THTensorMath.cpp, but
// can't find it anymore?  Check THTensorMoreMath.cpp and
// THTensorEvenMoreMath.cpp.  These source files have been split up
// because they were getting too big (a whopping 4669 lines at time
// of writing) and causing MSVC to run out of memory.  Did you come
// here because you saw:
//
//    fatal error C1002: compiler is out of heap space in pass 2
//
// Try splitting up the file some more.
//
// At some point, we should reorganize these files in a way that makes
// sense (rather than just having cut the file down the middle, which is
// what I did when I split these up originally).

void THTensor_(cbitand)(THTensor *r_, THTensor *t, THTensor *src)
{
#if defined(TH_REAL_IS_FLOAT) || defined(TH_REAL_IS_DOUBLE) || defined(TH_REAL_IS_HALF)
  (void)r_;
  (void)t;
  (void)src;
  return THError("cbitand is only supported for integer type tensors");
#else
  THTensor_(resizeAs)(r_, t);
  int64_t r_Size = THTensor_(nElement)(r_);
  int64_t srcSize = THTensor_(nElement)(src);
  int r_Contig = THTensor_(isContiguous)(r_);
  int tContig = THTensor_(isContiguous)(t);
  int srcContig = THTensor_(isContiguous)(src);
  if (srcSize == r_Size){
    if (r_Contig && tContig && srcContig) {
      scalar_t *tp = t->data<scalar_t>();
      scalar_t *sp = src->data<scalar_t>();
      scalar_t *rp = r_->data<scalar_t>();
      at::parallel_for(0, r_Size, TH_OMP_OVERHEAD_THRESHOLD,
          [&](int64_t start, int64_t end) {
        for (auto i = start; i < end; i++) {
          rp[i] = tp[i] & sp[i];
        }
      });
    } else {
      TH_TENSOR_APPLY3_PARALLEL(r_Size, r_Contig, tContig, srcContig, scalar_t, r_, scalar_t, t, scalar_t, src, *r__data = *t_data & *src_data;, UNCERTAIN_TH_OMP_OVERHEAD_THRESHOLD);
    }
  } else {
    TH_TENSOR_APPLY3(scalar_t, r_, scalar_t, t, scalar_t, src, *r__data = *t_data & *src_data;);
  }
#endif
}

void THTensor_(cbitor)(THTensor *r_, THTensor *t, THTensor *src)
{
#if defined(TH_REAL_IS_FLOAT) || defined(TH_REAL_IS_DOUBLE) || defined(TH_REAL_IS_HALF)
  (void)r_;
  (void)t;
  (void)src;
  return THError("cbitor is only supported for integer type tensors");
#else
  THTensor_(resizeAs)(r_, t);
  int64_t r_Size = THTensor_(nElement)(r_);
  int64_t srcSize = THTensor_(nElement)(src);
  int r_Contig = THTensor_(isContiguous)(r_);
  int tContig = THTensor_(isContiguous)(t);
  int srcContig = THTensor_(isContiguous)(src);
  if (srcSize == r_Size){
    if (r_Contig && tContig && srcContig) {
      scalar_t *tp = t->data<scalar_t>();
      scalar_t *sp = src->data<scalar_t>();
      scalar_t *rp = r_->data<scalar_t>();
      at::parallel_for(0, r_Size, TH_OMP_OVERHEAD_THRESHOLD,
          [&](int64_t start, int64_t end) {
        for (auto i = start; i < end; i++) {
          rp[i] = tp[i] | sp[i];
        }
      });
    } else {
      TH_TENSOR_APPLY3_PARALLEL(r_Size, r_Contig, tContig, srcContig, scalar_t, r_, scalar_t, t, scalar_t, src, *r__data = *t_data | *src_data;, UNCERTAIN_TH_OMP_OVERHEAD_THRESHOLD);
    }
  } else {
    TH_TENSOR_APPLY3(scalar_t, r_, scalar_t, t, scalar_t, src, *r__data = *t_data | *src_data;);
  }
#endif
}

void THTensor_(cbitxor)(THTensor *r_, THTensor *t, THTensor *src)
{
#if defined(TH_REAL_IS_FLOAT) || defined(TH_REAL_IS_DOUBLE) || defined(TH_REAL_IS_HALF)
  (void)r_;
  (void)t;
  (void)src;
  return THError("cbitxor is only supported for integer type tensors");
#else
  THTensor_(resizeAs)(r_, t);
  int64_t r_Size = THTensor_(nElement)(r_);
  int64_t srcSize = THTensor_(nElement)(src);
  int r_Contig = THTensor_(isContiguous)(r_);
  int tContig = THTensor_(isContiguous)(t);
  int srcContig = THTensor_(isContiguous)(src);
  if (srcSize == r_Size){
    if (r_Contig && tContig && srcContig) {
      scalar_t *tp = t->data<scalar_t>();
      scalar_t *sp = src->data<scalar_t>();
      scalar_t *rp = r_->data<scalar_t>();
      at::parallel_for(0, r_Size, TH_OMP_OVERHEAD_THRESHOLD,
          [&](int64_t start, int64_t end) {
        for (auto i = start; i < end; i++) {
          rp[i] = tp[i] ^ sp[i];
        }
      });
    } else {
      TH_TENSOR_APPLY3_PARALLEL(r_Size, r_Contig, tContig, srcContig, scalar_t, r_, scalar_t, t, scalar_t, src, *r__data = *t_data ^ *src_data;, UNCERTAIN_TH_OMP_OVERHEAD_THRESHOLD);
    }
  } else {
    TH_TENSOR_APPLY3(scalar_t, r_, scalar_t, t, scalar_t, src, *r__data = *t_data ^ *src_data;);
  }
#endif
}

void THTensor_(bitxor)(THTensor *r_, THTensor *t, scalar_t value)
{
#if defined(TH_REAL_IS_FLOAT) || defined(TH_REAL_IS_DOUBLE) || defined(TH_REAL_IS_HALF)
  (void)r_;
  (void)t;
  (void)value;
  return THError("bitxor is only supported for integer type tensors");
#else
  THTensor_(resizeAs)(r_, t);
  int64_t r_Size = THTensor_(nElement)(r_);
  int r_Contig = THTensor_(isContiguous)(r_);
  int tContig = THTensor_(isContiguous)(t);
  if (r_Contig && tContig) {
    scalar_t *tp = t->data<scalar_t>();
    scalar_t *rp = r_->data<scalar_t>();
    at::parallel_for(0, r_Size, TH_OMP_OVERHEAD_THRESHOLD * 100,
        [&](int64_t start, int64_t end) {
      for (auto i = start; i < end; i++) {
        rp[i] = tp[i] ^ value;
      }
    });
  } else {
    TH_TENSOR_APPLY2_PARALLEL(r_Size, r_Contig, tContig, scalar_t, r_, scalar_t, t, *r__data = *t_data ^ value;, UNCERTAIN_TH_OMP_OVERHEAD_THRESHOLD);
  }
#endif
}

void THTensor_(bitor)(THTensor *r_, THTensor *t, scalar_t value)
{
#if defined(TH_REAL_IS_FLOAT) || defined(TH_REAL_IS_DOUBLE) || defined(TH_REAL_IS_HALF)
  (void)r_;
  (void)t;
  (void)value;
  return THError("bitor is only supported for integer type tensors");
#else
  THTensor_(resizeAs)(r_, t);
  int64_t r_Size = THTensor_(nElement)(r_);
  int r_Contig = THTensor_(isContiguous)(r_);
  int tContig = THTensor_(isContiguous)(t);
  if (r_Contig && tContig) {
    scalar_t *tp = t->data<scalar_t>();
    scalar_t *rp = r_->data<scalar_t>();
    at::parallel_for(0, r_Size, TH_OMP_OVERHEAD_THRESHOLD * 100,
        [&](int64_t start, int64_t end) {
      for (auto i = start; i < end; i++) {
        rp[i] = tp[i] | value;
      }
    });
  } else {
    TH_TENSOR_APPLY2_PARALLEL(r_Size, r_Contig, tContig, scalar_t, r_, scalar_t, t, *r__data = *t_data | value;, UNCERTAIN_TH_OMP_OVERHEAD_THRESHOLD);
  }
#endif
}

#if !defined(TH_REAL_IS_BOOL) /* non bool only part */

void THTensor_(addmm)(THTensor *r_, scalar_t beta, THTensor *t, scalar_t alpha, THTensor *m1, THTensor *m2)
{
  char transpose_r, transpose_m1, transpose_m2;
  THTensor *r__, *m1_, *m2_;
  int free_m1 = 0;
  int free_m2 = 0;

  if( (m1->dim() != 2) || (m2->dim() != 2))
    THError("matrices expected, got %dD, %dD tensors", m1->dim(), m2->dim());

  if(m1->size(1) != m2->size(0)) {
    THDescBuff bm1 = THTensor_(sizeDesc)(m1);
    THDescBuff bm2 = THTensor_(sizeDesc)(m2);
    THError("size mismatch, m1: %s, m2: %s", bm1.str, bm2.str);
  }

  if( t->dim() != 2 )
    THError("matrix expected, got %dD tensor for t", t->dim());

  if( (t->size(0) != m1->size(0)) || (t->size(1) != m2->size(1)) ) {
    THDescBuff bt  = THTensor_(sizeDesc)(t);
    THDescBuff bm1 = THTensor_(sizeDesc)(m1);
    THDescBuff bm2 = THTensor_(sizeDesc)(m2);
    THError("size mismatch, t: %s, m1: %s, m2: %s", bt.str, bm1.str, bm2.str);
  }

  if(t != r_)
  {
    THTensor_(resizeAs)(r_, t);
    if (beta != 0.0) {
      at::Tensor r__wrap = THTensor_wrap(r_);
      at::Tensor t_wrap = THTensor_wrap(t);
      at::native::copy_(r__wrap, t_wrap);
    }
  }

  // n == 1 || ldc >= max(1, m)
  #define LDC_COND(M, N, LDC) ((N) == 1 || (LDC) >= THMax(1, M))

  /* r_ */
  if(r_->stride(0) == 1 &&
     LDC_COND(r_->size(0), r_->size(1), r_->stride(1)))
  {
    transpose_r = 'n';
    r__ = r_;
  }
  else if(r_->stride(1) == 1 &&
          LDC_COND(r_->size(1), r_->size(0), r_->stride(0)))
  {
    THTensor *swap = m2;
    m2 = m1;
    m1 = swap;
    transpose_r = 't';
    r__ = r_;
  }
  else
  {
    transpose_r = 'n';
    // make r__ FORTRAN contiguous
    THTensor *transp_r_ = THTensor_(newTranspose)(r_, 0, 1);
    r__ = THTensor_(newClone)(transp_r_);
    c10::raw::intrusive_ptr::decref(transp_r_);
    THTensor_(transpose)(r__, NULL, 0, 1);
  }

  #undef LDC_COND

  int64_t m = r__->size((transpose_r == 'n' ? 0 : 1));
  int64_t n = r__->size((transpose_r == 'n' ? 1 : 0));
  int64_t k = m1->size((transpose_r == 'n' ? 1 : 0));
  int64_t ldr__ = r__->stride((transpose_r == 'n' ? 1 : 0));

  /* m1 */
  /* Need ldm1_ >= max(1, (transpose_m1 == 'n' ? m : k)) */
  if(m1->stride((transpose_r == 'n' ? 0 : 1)) == 1 &&
     m1->stride((transpose_r == 'n' ? 1 : 0)) >= THMax(1, m))
  {
    transpose_m1 = 'n';
    m1_ = m1;
  }
  else if(m1->stride((transpose_r == 'n' ? 1 : 0)) == 1 &&
          m1->stride((transpose_r == 'n' ? 0 : 1)) >= THMax(1, k))
  {
    transpose_m1 = 't';
    m1_ = m1;
  }
  else
  {
    transpose_m1 = (transpose_r == 'n' ? 't' : 'n');
    m1_ = THTensor_(newContiguous)(m1);
    free_m1 = 1;
  }

  /* m2 */
  /* Need ldm2_ >= max(1, (transpose_m2 == 'n' ? k : n)) */
  if(m2->stride((transpose_r == 'n' ? 0 : 1)) == 1 &&
     m2->stride((transpose_r == 'n' ? 1 : 0)) >= THMax(1, k))
  {
    transpose_m2 = 'n';
    m2_ = m2;
  }
  else if(m2->stride((transpose_r == 'n' ? 1 : 0)) == 1 &&
          m2->stride((transpose_r == 'n' ? 0 : 1)) >= THMax(1, n))
  {
    transpose_m2 = 't';
    m2_ = m2;
  }
  else
  {
    transpose_m2 = (transpose_r == 'n' ? 't' : 'n');
    m2_ = THTensor_(newContiguous)(m2);
    free_m2 = 1;
  }

  int64_t ldm1_ = (transpose_m1 == 'n' ? m1_->stride((transpose_r == 'n' ? 1 : 0)) : m1_->stride((transpose_r == 'n' ? 0 : 1)));
  int64_t ldm2_ = (transpose_m2 == 'n' ? m2_->stride((transpose_r == 'n' ? 1 : 0)) : m2_->stride((transpose_r == 'n' ? 0 : 1)));

  /* do the operation */
  THBlas_(gemm)(transpose_m1,
                transpose_m2,
                m,
                n,
                k,
                alpha,
                m1_->data<scalar_t>(),
                ldm1_,
                m2_->data<scalar_t>(),
                ldm2_,
                beta,
                r__->data<scalar_t>(),
                ldr__);

  /* free intermediate variables */
  if(free_m1)
    c10::raw::intrusive_ptr::decref(m1_);

  if(free_m2)
    c10::raw::intrusive_ptr::decref(m2_);

  if(r__ != r_)
    THTensor_(freeCopyTo)(r__, r_);
}

void THTensor_(addmv)(THTensor *r_, scalar_t beta, THTensor *t, scalar_t alpha, THTensor *mat, THTensor *vec)
{
  if( (mat->dim() != 2) || (THTensor_nDimension(vec) != 1) )
    THError("matrix and vector expected, got %dD, %dD",
      mat->dim(), THTensor_nDimension(vec));

  if( mat->size(1) != THTensor_sizeLegacyNoScalars(vec, 0) ) {
    THDescBuff bm = THTensor_(sizeDesc)(mat);
    THDescBuff bv = THTensor_(sizeDesc)(vec);
    THError("size mismatch, %s, %s", bm.str, bv.str);
  }

  if(THTensor_nDimension(t) != 1)
    THError("vector expected, got t: %dD", t->dim());

  if(THTensor_sizeLegacyNoScalars(t, 0) != mat->size(0)) {
    THDescBuff bt = THTensor_(sizeDesc)(t);
    THDescBuff bm = THTensor_(sizeDesc)(mat);
    THError("size mismatch, t: %s, mat: %s", bt.str, bm.str);
  }

  if(r_ != t)
  {
    THTensor_(resizeAs)(r_, t);
    at::Tensor r__wrap = THTensor_wrap(r_);
    at::Tensor t_wrap = THTensor_wrap(t);
    at::native::copy_(r__wrap, t_wrap);
  }

  auto r_stride = THTensor_strideLegacyNoScalars(r_, 0);

  // n == 1 || lda >= max(1, m)
  #define LDA_COND(M, N, LDA) ((N) == 1 || (LDA) >= THMax(1, (M)))

  if(mat->stride(0) == 1 && LDA_COND(mat->size(0), mat->size(1), mat->stride(1)))
  {
    THBlas_(gemv)('n', mat->size(0), mat->size(1),
                  alpha, mat->data<scalar_t>(), mat->stride(1),
                  vec->data<scalar_t>(), THTensor_strideLegacyNoScalars(vec, 0),
                  beta, r_->data<scalar_t>(), r_stride);
  }
  else if(mat->stride(1) == 1 && LDA_COND(mat->size(1), mat->size(0), mat->stride(0)))
  {
    THBlas_(gemv)('t',  mat->size(1), mat->size(0),
                  alpha, mat->data<scalar_t>(), mat->stride(0),
                  vec->data<scalar_t>(), THTensor_strideLegacyNoScalars(vec, 0),
                  beta, r_->data<scalar_t>(), r_stride);
  }
  else
  {
    THTensor *cmat = THTensor_(newContiguous)(mat);

    THBlas_(gemv)('t',  mat->size(1), mat->size(0),
                  alpha, cmat->data<scalar_t>(), cmat->stride(0),
                  vec->data<scalar_t>(), THTensor_strideLegacyNoScalars(vec, 0),
                  beta, r_->data<scalar_t>(), r_stride);

    c10::raw::intrusive_ptr::decref(cmat);
  }

  // In gemv (x,0).mv(0) does not
  // handle beta, whereas gemm does for case where (x,0).mm(0,y).
  if (THTensor_sizeLegacyNoScalars(vec, 0) == 0 && mat->size(0) != 0) {
    if (beta == 0) {
      THTensor_(zero)(r_);
    } else if (beta != 1) {
      THTensor_(mul)(r_, r_, beta);
    }
  }

  #undef LDA_COND
}

void THTensor_(addr)(THTensor *r_, scalar_t beta, THTensor *t, scalar_t alpha, THTensor *vec1, THTensor *vec2)
{
  if( (THTensor_nDimension(vec1) != 1) || (THTensor_nDimension(vec2) != 1) )
    THError("vector and vector expected, got %dD, %dD tensors",
        THTensor_nDimension(vec1), THTensor_nDimension(vec2));

  if(t->dim() != 2)
    THError("expected matrix, got %dD tensor for t", t->dim());

  auto vec1_size = THTensor_sizeLegacyNoScalars(vec1, 0);
  auto vec2_size = THTensor_sizeLegacyNoScalars(vec2, 0);
  auto vec1_stride = THTensor_strideLegacyNoScalars(vec1, 0);
  auto vec2_stride = THTensor_strideLegacyNoScalars(vec2, 0);

  if( (t->size(0) != vec1_size) || (t->size(1) != vec2_size) ) {
    THDescBuff bt  = THTensor_(sizeDesc)(t);
    THDescBuff bv1 = THTensor_(sizeDesc)(vec1);
    THDescBuff bv2 = THTensor_(sizeDesc)(vec2);
    THError("size mismatch, t: %s, vec1: %s, vec2: %s", bt.str, bv1.str, bv2.str);
  }

  if(r_ != t)
  {
    THTensor_(resizeAs)(r_, t);
    at::Tensor r__wrap = THTensor_wrap(r_);
    at::Tensor t_wrap = THTensor_wrap(t);
    at::native::copy_(r__wrap, t_wrap);
  }

  if(beta == 0) {
    THTensor_(zero)(r_);
  }
  else if(beta != 1)
    THTensor_(mul)(r_, r_, beta);

  // n == 1 || lda >= max(1, m)
  #define LDA_COND(M, N, LDA) ((N) == 1 || (LDA) >= THMax(1, (M)))

  if(r_->stride(0) == 1 && LDA_COND(vec1_size, vec2_size, r_->stride(1)))
  {
    THBlas_(ger)(vec1_size, vec2_size,
                 alpha, vec1->data<scalar_t>(), vec1_stride,
                 vec2->data<scalar_t>(), vec2_stride,
                 r_->data<scalar_t>(), r_->stride(1));
  }
  else if(r_->stride(1) == 1 && LDA_COND(vec2_size, vec1_size, r_->stride(0)))
  {
    THBlas_(ger)(vec2_size, vec1_size,
                 alpha, vec2->data<scalar_t>(), vec2_stride,
                 vec1->data<scalar_t>(), vec1_stride,
                 r_->data<scalar_t>(), r_->stride(0));
  }
  else
  {
    THTensor *cr = THTensor_(newClone)(r_);

    THBlas_(ger)(vec2_size, vec1_size,
                 alpha, vec2->data<scalar_t>(), vec2_stride,
                 vec1->data<scalar_t>(), vec1_stride,
                 cr->data<scalar_t>(), cr->stride(0));

    THTensor_(freeCopyTo)(cr, r_);
  }

  #undef LDA_COND
}

#ifndef TH_REAL_IS_BFLOAT16 /* non bfloat16 only part */

// Should wrap if the value (a) has a different sign than the divisor (b), but is not 0.
static inline bool modulo_wrap(scalar_t a, scalar_t b) {
  return (a != 0) && (a < 0) != (b < 0);
}

void THTensor_(clamp)(THTensor *r_, THTensor *t, scalar_t min_value, scalar_t max_value)
{
  THTensor_(resizeAs)(r_, t);
  int64_t r_Size = THTensor_(nElement)(r_);
  int r_Contig = THTensor_(isContiguous)(r_);
  int tContig = THTensor_(isContiguous)(t);
  if (r_Contig && tContig) {
    scalar_t *tp = t->data<scalar_t>();
    scalar_t *rp = r_->data<scalar_t>();
    /* scalar_t t_val; */
    at::parallel_for(0, r_Size, TH_OMP_OVERHEAD_THRESHOLD,
        [&](int64_t start, int64_t end) {
      for (auto i = start; i < end; i++) {
        rp[i] = (tp[i] < min_value) ? min_value : (tp[i] > max_value ? max_value : tp[i]);
      }
    });
  } else {
    TH_TENSOR_APPLY2_PARALLEL(r_Size, r_Contig, tContig, scalar_t, r_, scalar_t, t, *r__data = (*t_data < min_value) ? min_value : (*t_data > max_value ? max_value : *t_data);, UNCERTAIN_TH_OMP_OVERHEAD_THRESHOLD);
  }
}

void THTensor_(cadd)(THTensor *r_, THTensor *t, scalar_t value, THTensor *src)
{
  THTensor_(resizeAs)(r_, t);
  int64_t r_Size = THTensor_(nElement)(r_);
  int64_t srcSize = THTensor_(nElement)(src);
  int r_Contig = THTensor_(isContiguous)(r_);
  int tContig = THTensor_(isContiguous)(t);
  int srcContig = THTensor_(isContiguous)(src);
  if (srcSize == r_Size) {
    if (r_Contig && tContig && srcContig) {
      if(r_ == t) {
        THBlas_(axpy)(THTensor_(nElement)(t), value, src->data<scalar_t>(), 1, r_->data<scalar_t>(), 1);
      } else {
        TH_TENSOR_APPLY3_CONTIG(scalar_t, r_, scalar_t, t, scalar_t, src, THVector_(cadd)(r__data, t_data, src_data, value, r__len););
      }
    } else {
      TH_TENSOR_APPLY3_PARALLEL(r_Size, r_Contig, tContig, srcContig, scalar_t, r_, scalar_t, t, scalar_t, src, *r__data = *t_data + value * *src_data;, UNCERTAIN_TH_OMP_OVERHEAD_THRESHOLD);
    }
  } else {
    TH_TENSOR_APPLY3(scalar_t, r_, scalar_t, t, scalar_t, src, *r__data = *t_data + value * *src_data;);
  }
}

void THTensor_(csub)(THTensor *r_, THTensor *t, scalar_t value, THTensor *src)
{
  THTensor_(cadd)(r_, t, -value, src);
}

void THTensor_(cmul)(THTensor *r_, THTensor *t, THTensor *src)
{
  THTensor_(resizeAs)(r_, t);
  int64_t r_Size = THTensor_(nElement)(r_);
  int64_t srcSize = THTensor_(nElement)(src);
  int r_Contig = THTensor_(isContiguous)(r_);
  int tContig = THTensor_(isContiguous)(t);
  int srcContig = THTensor_(isContiguous)(src);
  if (srcSize == r_Size){
    if (r_Contig && tContig && srcContig) {
      TH_TENSOR_APPLY3_CONTIG(scalar_t, r_, scalar_t, t, scalar_t, src, THVector_(cmul)(r__data, t_data, src_data, r__len););
    } else {
      TH_TENSOR_APPLY3_PARALLEL(r_Size, r_Contig, tContig, srcContig, scalar_t, r_, scalar_t, t, scalar_t, src, *r__data = *t_data * *src_data;, UNCERTAIN_TH_OMP_OVERHEAD_THRESHOLD);
    }
  } else {
    TH_TENSOR_APPLY3(scalar_t, r_, scalar_t, t, scalar_t, src, *r__data = *t_data * *src_data;);
  }
}

scalar_t THTensor_(powOne)(scalar_t x, scalar_t y) {
#if defined(TH_REAL_IS_FLOAT) || defined(TH_REAL_IS_HALF)
  return powf(x, y);
#elif defined(TH_REAL_IS_DOUBLE)
  return pow(x, y);
#else
  THArgCheck(y >= 0, 1,
      "Integers to negative integer powers are not allowed");
  scalar_t result = 1;
  while (y) {
    if (y & 1) {
       result *= x;
    }
    y /= 2;
    x *= x;
  }
  return result;
#endif
}

void THTensor_(pow)(THTensor *r_, THTensor *t, scalar_t value)
{
  THTensor_(resizeAs)(r_, t);
  if(value == 1) {
    at::Tensor r__wrap = THTensor_wrap(r_);
    at::Tensor t_wrap = THTensor_wrap(t);
    at::native::copy_(r__wrap, t_wrap);
  }
  else if(value == 2){
    THTensor_(cmul)(r_, t, t);
  }
  else if(value == 3){
    TH_TENSOR_APPLY2(scalar_t, r_, scalar_t, t, *r__data = *t_data * *t_data * *t_data;);
  }
#if defined(TH_REAL_IS_FLOAT) || defined(TH_REAL_IS_DOUBLE)
#if defined (TH_REAL_IS_FLOAT)
#define TH_MATH_NAME(fn) fn##f
#else
#define TH_MATH_NAME(fn) fn
#endif
  else if(value == 0.5){
    THTensor_(sqrt)(r_, t);
  }
  else if(value == -0.5){
    THTensor_(rsqrt)(r_, t);
  }
  else if(value == -1){
    THTensor_(cinv)(r_, t);
  }
  else if(value == -2){
    TH_TENSOR_APPLY2(scalar_t, r_, scalar_t, t, *r__data = TH_MATH_NAME(1.0) / (*t_data * *t_data););
  }
  else{
    TH_TENSOR_APPLY2(scalar_t, r_, scalar_t, t, *r__data = TH_MATH_NAME(pow)(*t_data, value););
  }
#undef TH_MATH_NAME
#else
  else {
    TH_TENSOR_APPLY2(scalar_t, r_, scalar_t, t, *r__data = THTensor_(powOne)(*t_data, value););
  }
#endif
}

void THTensor_(cpow)(THTensor *r_, THTensor *t, THTensor *src)
{
  THTensor_(resizeAs)(r_, t);
  int64_t r_Size = THTensor_(nElement)(r_);
  int64_t srcSize = THTensor_(nElement)(src);
  int r_Contig = THTensor_(isContiguous)(r_);
  int tContig = THTensor_(isContiguous)(t);
  int srcContig = THTensor_(isContiguous)(src);
  if (srcSize == r_Size){
    if (r_Contig && tContig && srcContig) {
      scalar_t *tp = t->data<scalar_t>();
      scalar_t *sp = src->data<scalar_t>();
      scalar_t *rp = r_->data<scalar_t>();
      at::parallel_for(0, r_Size, TH_OMP_OVERHEAD_THRESHOLD,
          [&](int64_t start, int64_t end) {
        for (auto i = start; i < end; i++) {
          rp[i] = THTensor_(powOne)(tp[i], sp[i]);
        }
      });
    } else {
      TH_TENSOR_APPLY3_PARALLEL(r_Size, r_Contig, tContig, srcContig, scalar_t, r_, scalar_t, t, scalar_t, src, *r__data = THTensor_(powOne)(*t_data, *src_data);, UNCERTAIN_TH_OMP_OVERHEAD_THRESHOLD);
    }
  } else {
    TH_TENSOR_APPLY3(scalar_t, r_, scalar_t, t, scalar_t, src, *r__data = THTensor_(powOne)(*t_data, *src_data););
  }
}

void THTensor_(cdiv)(THTensor *r_, THTensor *t, THTensor *src)
{
  THTensor_(resizeAs)(r_, t);
  int64_t r_Size = THTensor_(nElement)(r_);
  int64_t srcSize = THTensor_(nElement)(src);
  int r_Contig = THTensor_(isContiguous)(r_);
  int tContig = THTensor_(isContiguous)(t);
  int srcContig = THTensor_(isContiguous)(src);
  if (srcSize == r_Size){
    if (r_Contig && tContig && srcContig) {
      TH_TENSOR_APPLY3_CONTIG(scalar_t, r_, scalar_t, t, scalar_t, src, THVector_(cdiv)(r__data, t_data, src_data, r__len););
    } else {
      TH_TENSOR_APPLY3_PARALLEL(r_Size, r_Contig, tContig, srcContig, scalar_t, r_, scalar_t, t, scalar_t, src, *r__data = *t_data / *src_data;, UNCERTAIN_TH_OMP_OVERHEAD_THRESHOLD);
    }
  } else {
    TH_TENSOR_APPLY3(scalar_t, r_, scalar_t, t, scalar_t, src, *r__data = *t_data / *src_data;);
  }
}

void THTensor_(clshift)(THTensor *r_, THTensor *t, THTensor *src)
{
#if defined(TH_REAL_IS_HALF)
  return THError("clshift is not supported for torch.HalfTensor");
#endif
  THTensor_(resizeAs)(r_, t);
  int64_t r_Size = THTensor_(nElement)(r_);
  int64_t srcSize = THTensor_(nElement)(src);
  int r_Contig = THTensor_(isContiguous)(r_);
  int tContig = THTensor_(isContiguous)(t);
  int srcContig = THTensor_(isContiguous)(src);
  if (srcSize == r_Size){
    if (r_Contig && tContig && srcContig) {
      scalar_t *tp = t->data<scalar_t>();
      scalar_t *sp = src->data<scalar_t>();
      scalar_t *rp = r_->data<scalar_t>();
      at::parallel_for(0, r_Size, TH_OMP_OVERHEAD_THRESHOLD,
          [&](int64_t start, int64_t end) {
        for (auto i = start; i < end; i++) {
#if defined(TH_REAL_IS_FLOAT)
          rp[i] = tp[i] * powf(2, sp[i]);
#elif defined(TH_REAL_IS_DOUBLE)
          rp[i] = tp[i] * pow(2, sp[i]);
#elif defined(TH_REAL_IS_BYTE)
          rp[i] = ((scalar_t) tp[i]) << sp[i];
#else
          rp[i] = ((ureal) tp[i]) << sp[i];
#endif
        }
      });
    } else {
#if defined(TH_REAL_IS_FLOAT)
      TH_TENSOR_APPLY3_PARALLEL(r_Size, r_Contig, tContig, srcContig, scalar_t, r_, scalar_t, t, scalar_t, src, *r__data = *t_data * powf(2, *src_data);, UNCERTAIN_TH_OMP_OVERHEAD_THRESHOLD);
#elif defined(TH_REAL_IS_DOUBLE)
      TH_TENSOR_APPLY3_PARALLEL(r_Size, r_Contig, tContig, srcContig, scalar_t, r_, scalar_t, t, scalar_t, src, *r__data = *t_data * pow(2, *src_data);, UNCERTAIN_TH_OMP_OVERHEAD_THRESHOLD);
#elif defined(TH_REAL_IS_BYTE)
      TH_TENSOR_APPLY3_PARALLEL(r_Size, r_Contig, tContig, srcContig, scalar_t, r_, scalar_t, t, scalar_t, src, *r__data = ((scalar_t)*t_data) << *src_data;, UNCERTAIN_TH_OMP_OVERHEAD_THRESHOLD);
#else
      TH_TENSOR_APPLY3_PARALLEL(r_Size, r_Contig, tContig, srcContig, scalar_t, r_, scalar_t, t, scalar_t, src, *r__data = ((ureal)*t_data) << *src_data;, UNCERTAIN_TH_OMP_OVERHEAD_THRESHOLD);
#endif
    }
  } else {
#if defined(TH_REAL_IS_FLOAT)
      TH_TENSOR_APPLY3(scalar_t, r_, scalar_t, t, scalar_t, src, *r__data = *t_data * powf(2, *src_data););
#elif defined(TH_REAL_IS_DOUBLE)
      TH_TENSOR_APPLY3(scalar_t, r_, scalar_t, t, scalar_t, src, *r__data = *t_data * pow(2, *src_data););
#elif defined(TH_REAL_IS_BYTE)
      TH_TENSOR_APPLY3(scalar_t, r_, scalar_t, t, scalar_t, src, *r__data = ((scalar_t)*t_data) << *src_data;);
#else
      TH_TENSOR_APPLY3(scalar_t, r_, scalar_t, t, scalar_t, src, *r__data = ((ureal)*t_data) << *src_data;);
#endif
  }
}

void THTensor_(crshift)(THTensor *r_, THTensor *t, THTensor *src)
{
#if defined(TH_REAL_IS_HALF)
  return THError("crshift is not supported for torch.HalfTensor");
#endif
  THTensor_(resizeAs)(r_, t);
  int64_t r_Size = THTensor_(nElement)(r_);
  int64_t srcSize = THTensor_(nElement)(src);
  int r_Contig = THTensor_(isContiguous)(r_);
  int tContig = THTensor_(isContiguous)(t);
  int srcContig = THTensor_(isContiguous)(src);
  if (srcSize == r_Size){
    if (r_Contig && tContig && srcContig) {
      scalar_t *tp = t->data<scalar_t>();
      scalar_t *sp = src->data<scalar_t>();
      scalar_t *rp = r_->data<scalar_t>();
      at::parallel_for(0, r_Size, TH_OMP_OVERHEAD_THRESHOLD,
          [&](int64_t start, int64_t end) {
        for (auto i = start; i < end; i++) {
#if defined(TH_REAL_IS_FLOAT)
          rp[i] = tp[i] / powf(2, sp[i]);
#elif defined(TH_REAL_IS_DOUBLE)
          rp[i] = tp[i] / pow(2, sp[i]);
#elif defined(TH_REAL_IS_BYTE)
          rp[i] = ((scalar_t) tp[i]) >> sp[i];
#else
          rp[i] = ((ureal) tp[i]) >> sp[i];
#endif
        }
      });
    } else {
#if defined(TH_REAL_IS_FLOAT)
      TH_TENSOR_APPLY3_PARALLEL(r_Size, r_Contig, tContig, srcContig, scalar_t, r_, scalar_t, t, scalar_t, src, *r__data = *t_data / powf(2, *src_data);, UNCERTAIN_TH_OMP_OVERHEAD_THRESHOLD);
#elif defined(TH_REAL_IS_DOUBLE)
      TH_TENSOR_APPLY3_PARALLEL(r_Size, r_Contig, tContig, srcContig, scalar_t, r_, scalar_t, t, scalar_t, src, *r__data = *t_data / pow(2, *src_data);, UNCERTAIN_TH_OMP_OVERHEAD_THRESHOLD);
#elif defined(TH_REAL_IS_BYTE)
      TH_TENSOR_APPLY3_PARALLEL(r_Size, r_Contig, tContig, srcContig, scalar_t, r_, scalar_t, t, scalar_t, src, *r__data = ((scalar_t)*t_data) >> *src_data;, UNCERTAIN_TH_OMP_OVERHEAD_THRESHOLD);
#else
      TH_TENSOR_APPLY3_PARALLEL(r_Size, r_Contig, tContig, srcContig, scalar_t, r_, scalar_t, t, scalar_t, src, *r__data = ((ureal)*t_data) >> *src_data;, UNCERTAIN_TH_OMP_OVERHEAD_THRESHOLD);
#endif
    }
  } else {
#if defined(TH_REAL_IS_FLOAT)
      TH_TENSOR_APPLY3(scalar_t, r_, scalar_t, t, scalar_t, src, *r__data = *t_data / powf(2, *src_data););
#elif defined(TH_REAL_IS_DOUBLE)
      TH_TENSOR_APPLY3(scalar_t, r_, scalar_t, t, scalar_t, src, *r__data = *t_data / pow(2, *src_data););
#elif defined(TH_REAL_IS_BYTE)
      TH_TENSOR_APPLY3(scalar_t, r_, scalar_t, t, scalar_t, src, *r__data = ((scalar_t)*t_data) >> *src_data;);
#else
      TH_TENSOR_APPLY3(scalar_t, r_, scalar_t, t, scalar_t, src, *r__data = ((ureal)*t_data) >> *src_data;);
#endif
  }
}

void THTensor_(cfmod)(THTensor *r_, THTensor *t, THTensor *src)
{
  THTensor_(resizeAs)(r_, t);
  int64_t r_Size = THTensor_(nElement)(r_);
  int64_t srcSize = THTensor_(nElement)(src);
  int r_Contig = THTensor_(isContiguous)(r_);
  int tContig = THTensor_(isContiguous)(t);
  int srcContig = THTensor_(isContiguous)(src);
  if (srcSize == r_Size){
    if (r_Contig && tContig && srcContig) {
      scalar_t *tp = t->data<scalar_t>();
      scalar_t *sp = src->data<scalar_t>();
      scalar_t *rp = r_->data<scalar_t>();
      at::parallel_for(0, r_Size, TH_OMP_OVERHEAD_THRESHOLD,
          [&](int64_t start, int64_t end) {
        for (auto i = start; i < end; i++) {
#if defined(TH_REAL_IS_FLOAT) || defined(TH_REAL_IS_DOUBLE)
          rp[i] = fmod(tp[i], sp[i]);
#else
          rp[i] = tp[i] % sp[i];
#endif
        }
      });
    } else {

#if defined(TH_REAL_IS_FLOAT) || defined(TH_REAL_IS_DOUBLE)
      TH_TENSOR_APPLY3_PARALLEL(r_Size, r_Contig, tContig, srcContig,scalar_t, r_, scalar_t, t, scalar_t, src, *r__data = fmod(*t_data, *src_data);, UNCERTAIN_TH_OMP_OVERHEAD_THRESHOLD);
#else
      TH_TENSOR_APPLY3_PARALLEL(r_Size, r_Contig, tContig, srcContig, scalar_t, r_, scalar_t, t, scalar_t, src, *r__data = (*t_data % *src_data);, UNCERTAIN_TH_OMP_OVERHEAD_THRESHOLD);
#endif
    }
  } else {
#if defined(TH_REAL_IS_FLOAT) || defined(TH_REAL_IS_DOUBLE)
    TH_TENSOR_APPLY3(scalar_t, r_, scalar_t, t, scalar_t, src, *r__data = fmod(*t_data, *src_data););
#else
    TH_TENSOR_APPLY3(scalar_t, r_, scalar_t, t, scalar_t, src, *r__data = (*t_data % *src_data););
#endif
  }
}

void THTensor_(cremainder)(THTensor *r_, THTensor *t, THTensor *src)
{
  THTensor_(resizeAs)(r_, t);
  int64_t r_Size = THTensor_(nElement)(r_);
  int64_t srcSize = THTensor_(nElement)(src);
  int r_Contig = THTensor_(isContiguous)(r_);
  int tContig = THTensor_(isContiguous)(t);
  int srcContig = THTensor_(isContiguous)(src);
  if (srcSize == r_Size){
    if (r_Contig && tContig && srcContig) {
      scalar_t *tp = t->data<scalar_t>();
      scalar_t *sp = src->data<scalar_t>();
      scalar_t *rp = r_->data<scalar_t>();
      at::parallel_for(0, r_Size, TH_OMP_OVERHEAD_THRESHOLD,
          [&](int64_t start, int64_t end) {
        for (auto i = start; i < end; i++) {
  #if defined(TH_REAL_IS_FLOAT) || defined(TH_REAL_IS_DOUBLE)
          rp[i] = (sp[i] == 0)? NAN : tp[i] - sp[i] * floor(tp[i] / sp[i]);
  #else
          // There is no NAN for integers
          rp[i] = tp[i] % sp[i];
          if (modulo_wrap(rp[i], sp[i]))
            rp[i] += sp[i];
  #endif
        }
      });
    } else {
#if defined(TH_REAL_IS_FLOAT) || defined(TH_REAL_IS_DOUBLE)
      TH_TENSOR_APPLY3_PARALLEL(r_Size, r_Contig, tContig, srcContig, scalar_t, r_, scalar_t, t, scalar_t, src, *r__data = (*src_data == 0)? NAN : *t_data - *src_data * floor(*t_data / *src_data);, UNCERTAIN_TH_OMP_OVERHEAD_THRESHOLD);
#else
      TH_TENSOR_APPLY3_PARALLEL(r_Size, r_Contig, tContig, srcContig, scalar_t, r_, scalar_t, t, scalar_t, src, *r__data = *t_data % *src_data;
                                                    if (modulo_wrap(*r__data, *src_data)) *r__data += *src_data;, UNCERTAIN_TH_OMP_OVERHEAD_THRESHOLD);
#endif
    }
  } else {
#if defined(TH_REAL_IS_FLOAT) || defined(TH_REAL_IS_DOUBLE)
    TH_TENSOR_APPLY3(scalar_t, r_, scalar_t, t, scalar_t, src, *r__data = (*src_data == 0)? NAN : *t_data - *src_data * floor(*t_data / *src_data););
#else
    // There is no NAN for integers
    TH_TENSOR_APPLY3(scalar_t, r_, scalar_t, t, scalar_t, src, *r__data = *t_data % *src_data;
                                                     if (modulo_wrap(*r__data, *src_data)) *r__data += *src_data;);
#endif

  }
}

void THTensor_(tpow)(THTensor *r_, scalar_t value, THTensor *t)
{
  THTensor_(resizeAs)(r_, t);
  int64_t r_Size = THTensor_(nElement)(r_);
  int r_Contig = THTensor_(isContiguous)(r_);
  int tContig = THTensor_(isContiguous)(t);
  if (r_Contig && tContig) {
    scalar_t *tp = t->data<scalar_t>();
    scalar_t *rp = r_->data<scalar_t>();
    at::parallel_for(0, r_Size, TH_OMP_OVERHEAD_THRESHOLD,
        [&](int64_t start, int64_t end) {
      for (auto i = start; i < end; i++) {
        rp[i] = THTensor_(powOne)(value, tp[i]);
      }
    });
  } else {
    TH_TENSOR_APPLY2_PARALLEL(r_Size, r_Contig, tContig, scalar_t, r_, scalar_t, t, *r__data = THTensor_(powOne)(value, *t_data);, UNCERTAIN_TH_OMP_OVERHEAD_THRESHOLD);
  }
}

void THTensor_(match)(THTensor *r_, THTensor *m1, THTensor *m2, scalar_t gain)
{
  int64_t N1 = m1->size(0);
  int64_t N2 = m2->size(0);
  int64_t dim;
  scalar_t *m1_p;
  scalar_t *m2_p;
  scalar_t *r_p;

  THTensor_(resize2d)(r_, N1, N2);

  m1 = THTensor_(newContiguous)(m1);
  m2 = THTensor_(newContiguous)(m2);

  THTensor_(resize2d)(m1, N1, THTensor_(nElement)(m1) / N1);
  THTensor_(resize2d)(m2, N2, THTensor_(nElement)(m2) / N2);

  dim = m1->size(1);
  THArgCheck(m1->size(1) == m2->size(1), 3, "m1 and m2 must have the same inner vector dim");

  m1_p = m1->data<scalar_t>();
  m2_p = m2->data<scalar_t>();
  r_p = r_->data<scalar_t>();

  at::parallel_for(0, N1, 0,
      [&](int64_t start, int64_t end) {
    for (auto i = start; i < end; i++) {
      int64_t j, k;
      for (j = 0; j < N2; j++) {
        scalar_t sum = 0;
        for (k = 0; k < dim; k++) {
          scalar_t term = m1_p[i * dim + k] - m2_p[j * dim + k];
          sum += term * term;
        }
        r_p[i * N2 + j] = gain * sum;
      }
    }
  });

  c10::raw::intrusive_ptr::decref(m1);
  c10::raw::intrusive_ptr::decref(m2);
}

<<<<<<< HEAD
void THTensor_(addmm)(THTensor *r_, scalar_t beta, THTensor *t, scalar_t alpha, THTensor *m1, THTensor *m2)
{
  char transpose_r, transpose_m1, transpose_m2;
  THTensor *r__, *m1_, *m2_;
  int free_m1 = 0;
  int free_m2 = 0;

#ifdef BUILD_NAMEDTENSOR
  // The logic in this function changes these around so we save a copy of the original
  THTensor* orig_m1 = m1;
  THTensor* orig_m2 = m2;
#endif

  if( (m1->dim() != 2) || (m2->dim() != 2))
    THError("matrices expected, got %dD, %dD tensors", m1->dim(), m2->dim());

  if(m1->size(1) != m2->size(0)) {
    THDescBuff bm1 = THTensor_(sizeDesc)(m1);
    THDescBuff bm2 = THTensor_(sizeDesc)(m2);
    THError("size mismatch, m1: %s, m2: %s", bm1.str, bm2.str);
  }

  if( t->dim() != 2 )
    THError("matrix expected, got %dD tensor for t", t->dim());

  if( (t->size(0) != m1->size(0)) || (t->size(1) != m2->size(1)) ) {
    THDescBuff bt  = THTensor_(sizeDesc)(t);
    THDescBuff bm1 = THTensor_(sizeDesc)(m1);
    THDescBuff bm2 = THTensor_(sizeDesc)(m2);
    THError("size mismatch, t: %s, m1: %s, m2: %s", bt.str, bm1.str, bm2.str);
  }

  if(t != r_)
  {
    THTensor_(resizeAs)(r_, t);
    if (beta != 0.0) {
#ifdef BUILD_NAMEDTENSOR
      at::NoNamesGuard guard;
#endif
      at::Tensor r__wrap = THTensor_wrap(r_);
      at::Tensor t_wrap = THTensor_wrap(t);
      at::native::copy_(r__wrap, t_wrap);
    }
  }

  // n == 1 || ldc >= max(1, m)
  #define LDC_COND(M, N, LDC) ((N) == 1 || (LDC) >= THMax(1, M))

  /* r_ */
  if(r_->stride(0) == 1 &&
     LDC_COND(r_->size(0), r_->size(1), r_->stride(1)))
  {
    transpose_r = 'n';
    r__ = r_;
  }
  else if(r_->stride(1) == 1 &&
          LDC_COND(r_->size(1), r_->size(0), r_->stride(0)))
  {
    THTensor *swap = m2;
    m2 = m1;
    m1 = swap;
    transpose_r = 't';
    r__ = r_;
  }
  else
  {
    transpose_r = 'n';
    // make r__ FORTRAN contiguous
    THTensor *transp_r_ = THTensor_(newTranspose)(r_, 0, 1);
    r__ = THTensor_(newClone)(transp_r_);
    c10::raw::intrusive_ptr::decref(transp_r_);
    THTensor_(transpose)(r__, NULL, 0, 1);
  }

  #undef LDC_COND

  int64_t m = r__->size((transpose_r == 'n' ? 0 : 1));
  int64_t n = r__->size((transpose_r == 'n' ? 1 : 0));
  int64_t k = m1->size((transpose_r == 'n' ? 1 : 0));
  int64_t ldr__ = r__->stride((transpose_r == 'n' ? 1 : 0));

  /* m1 */
  /* Need ldm1_ >= max(1, (transpose_m1 == 'n' ? m : k)) */
  if(m1->stride((transpose_r == 'n' ? 0 : 1)) == 1 &&
     m1->stride((transpose_r == 'n' ? 1 : 0)) >= THMax(1, m))
  {
    transpose_m1 = 'n';
    m1_ = m1;
  }
  else if(m1->stride((transpose_r == 'n' ? 1 : 0)) == 1 &&
          m1->stride((transpose_r == 'n' ? 0 : 1)) >= THMax(1, k))
  {
    transpose_m1 = 't';
    m1_ = m1;
  }
  else
  {
    transpose_m1 = (transpose_r == 'n' ? 't' : 'n');
    m1_ = THTensor_(newContiguous)(m1);
    free_m1 = 1;
  }

  /* m2 */
  /* Need ldm2_ >= max(1, (transpose_m2 == 'n' ? k : n)) */
  if(m2->stride((transpose_r == 'n' ? 0 : 1)) == 1 &&
     m2->stride((transpose_r == 'n' ? 1 : 0)) >= THMax(1, k))
  {
    transpose_m2 = 'n';
    m2_ = m2;
  }
  else if(m2->stride((transpose_r == 'n' ? 1 : 0)) == 1 &&
          m2->stride((transpose_r == 'n' ? 0 : 1)) >= THMax(1, n))
  {
    transpose_m2 = 't';
    m2_ = m2;
  }
  else
  {
    transpose_m2 = (transpose_r == 'n' ? 't' : 'n');
    m2_ = THTensor_(newContiguous)(m2);
    free_m2 = 1;
  }

  int64_t ldm1_ = (transpose_m1 == 'n' ? m1_->stride((transpose_r == 'n' ? 1 : 0)) : m1_->stride((transpose_r == 'n' ? 0 : 1)));
  int64_t ldm2_ = (transpose_m2 == 'n' ? m2_->stride((transpose_r == 'n' ? 1 : 0)) : m2_->stride((transpose_r == 'n' ? 0 : 1)));

  /* do the operation */
  THBlas_(gemm)(transpose_m1,
                transpose_m2,
                m,
                n,
                k,
                alpha,
                m1_->data<scalar_t>(),
                ldm1_,
                m2_->data<scalar_t>(),
                ldm2_,
                beta,
                r__->data<scalar_t>(),
                ldr__);

  /* free intermediate variables */
  if(free_m1)
    c10::raw::intrusive_ptr::decref(m1_);

  if(free_m2)
    c10::raw::intrusive_ptr::decref(m2_);

  if(r__ != r_)
    THTensor_(freeCopyTo)(r__, r_);

#ifdef BUILD_NAMEDTENSOR
  at::namedinference::propagate_names_for_addmm(r_, orig_m1, orig_m2, t);
#endif
}

void THTensor_(addr)(THTensor *r_, scalar_t beta, THTensor *t, scalar_t alpha, THTensor *vec1, THTensor *vec2)
{
  if( (THTensor_nDimension(vec1) != 1) || (THTensor_nDimension(vec2) != 1) )
    THError("vector and vector expected, got %dD, %dD tensors",
        THTensor_nDimension(vec1), THTensor_nDimension(vec2));

  if(t->dim() != 2)
    THError("expected matrix, got %dD tensor for t", t->dim());

  auto vec1_size = THTensor_sizeLegacyNoScalars(vec1, 0);
  auto vec2_size = THTensor_sizeLegacyNoScalars(vec2, 0);
  auto vec1_stride = THTensor_strideLegacyNoScalars(vec1, 0);
  auto vec2_stride = THTensor_strideLegacyNoScalars(vec2, 0);

  if( (t->size(0) != vec1_size) || (t->size(1) != vec2_size) ) {
    THDescBuff bt  = THTensor_(sizeDesc)(t);
    THDescBuff bv1 = THTensor_(sizeDesc)(vec1);
    THDescBuff bv2 = THTensor_(sizeDesc)(vec2);
    THError("size mismatch, t: %s, vec1: %s, vec2: %s", bt.str, bv1.str, bv2.str);
  }

  if(r_ != t)
  {
    THTensor_(resizeAs)(r_, t);
    at::Tensor r__wrap = THTensor_wrap(r_);
    at::Tensor t_wrap = THTensor_wrap(t);
    at::native::copy_(r__wrap, t_wrap);
  }

  if(beta == 0) {
    THTensor_(zero)(r_);
  }
  else if(beta != 1)
    THTensor_(mul)(r_, r_, beta);

  // n == 1 || lda >= max(1, m)
  #define LDA_COND(M, N, LDA) ((N) == 1 || (LDA) >= THMax(1, (M)))

  if(r_->stride(0) == 1 && LDA_COND(vec1_size, vec2_size, r_->stride(1)))
  {
    THBlas_(ger)(vec1_size, vec2_size,
                 alpha, vec1->data<scalar_t>(), vec1_stride,
                 vec2->data<scalar_t>(), vec2_stride,
                 r_->data<scalar_t>(), r_->stride(1));
  }
  else if(r_->stride(1) == 1 && LDA_COND(vec2_size, vec1_size, r_->stride(0)))
  {
    THBlas_(ger)(vec2_size, vec1_size,
                 alpha, vec2->data<scalar_t>(), vec2_stride,
                 vec1->data<scalar_t>(), vec1_stride,
                 r_->data<scalar_t>(), r_->stride(0));
  }
  else
  {
    THTensor *cr = THTensor_(newClone)(r_);

    THBlas_(ger)(vec2_size, vec1_size,
                 alpha, vec2->data<scalar_t>(), vec2_stride,
                 vec1->data<scalar_t>(), vec1_stride,
                 cr->data<scalar_t>(), cr->stride(0));

    THTensor_(freeCopyTo)(cr, r_);
  }

  #undef LDA_COND
}

=======
>>>>>>> 3ae95e79
void THTensor_(addbmm)(THTensor *result, scalar_t beta, THTensor *t, scalar_t alpha, THTensor *batch1, THTensor *batch2)
{
  int64_t batch;

  THArgCheck(THTensor_(nDimensionLegacyNoScalars)(batch1) == 3, 1, "expected 3D tensor");
  THArgCheck(THTensor_(nDimensionLegacyNoScalars)(batch2) == 3, 2, "expected 3D tensor");
  THArgCheck(THTensor_(size)(batch1, 0) == THTensor_(size)(batch2, 0), 2,
             "equal number of batches expected, got %d, %d",
             THTensor_(size)(batch1, 0), THTensor_(size)(batch2, 0));
  THArgCheck(THTensor_(size)(batch1, 2) == THTensor_(size)(batch2, 1), 2,
             "wrong matrix size, batch1: %dx%d, batch2: %dx%d",
             THTensor_(size)(batch1, 1), THTensor_(size)(batch1,2),
             THTensor_(size)(batch2, 1), THTensor_(size)(batch2,2));

  int64_t dim1 = THTensor_(size)(batch1, 1);
  int64_t dim2 = THTensor_(size)(batch2, 2);
  THArgCheck(THTensor_(size)(t, 0) == dim1, 1, "output tensor of incorrect size");
  THArgCheck(THTensor_(size)(t, 1) == dim2, 1, "output tensor of incorrect size");

  if (t != result) {
    THTensor_(resizeAs)(result, t);
    if (beta != 0.0) {
      at::Tensor result_wrap = THTensor_wrap(result);
      at::Tensor t_wrap = THTensor_wrap(t);
      at::native::copy_(result_wrap, t_wrap);
    }
  }

  THTensor *matrix1 = THTensor_(new)();
  THTensor *matrix2 = THTensor_(new)();

  for (batch = 0; batch < THTensor_(size)(batch1, 0); ++batch) {
    THTensor_(select)(matrix1, batch1, 0, batch);
    THTensor_(select)(matrix2, batch2, 0, batch);

    THTensor_(addmm)(result, beta, result, alpha, matrix1, matrix2);
    beta = 1; // accumulate output once
  }

  c10::raw::intrusive_ptr::decref(matrix1);
  c10::raw::intrusive_ptr::decref(matrix2);
}

#endif /* !defined(TH_REAL_IS_BOOL) */

#endif /* !defined(TH_REAL_IS_BFLOAT16) */

#endif /* TH_GENERIC_FILE */<|MERGE_RESOLUTION|>--- conflicted
+++ resolved
@@ -189,6 +189,12 @@
   int free_m1 = 0;
   int free_m2 = 0;
 
+#ifdef BUILD_NAMEDTENSOR
+  // The logic in this function changes these around so we save a copy of the original
+  THTensor* orig_m1 = m1;
+  THTensor* orig_m2 = m2;
+#endif
+
   if( (m1->dim() != 2) || (m2->dim() != 2))
     THError("matrices expected, got %dD, %dD tensors", m1->dim(), m2->dim());
 
@@ -212,6 +218,9 @@
   {
     THTensor_(resizeAs)(r_, t);
     if (beta != 0.0) {
+#ifdef BUILD_NAMEDTENSOR
+      at::NoNamesGuard guard;
+#endif
       at::Tensor r__wrap = THTensor_wrap(r_);
       at::Tensor t_wrap = THTensor_wrap(t);
       at::native::copy_(r__wrap, t_wrap);
@@ -323,6 +332,10 @@
 
   if(r__ != r_)
     THTensor_(freeCopyTo)(r__, r_);
+
+#ifdef BUILD_NAMEDTENSOR
+  at::namedinference::propagate_names_for_addmm(r_, orig_m1, orig_m2, t);
+#endif
 }
 
 void THTensor_(addmv)(THTensor *r_, scalar_t beta, THTensor *t, scalar_t alpha, THTensor *mat, THTensor *vec)
@@ -906,232 +919,6 @@
   c10::raw::intrusive_ptr::decref(m2);
 }
 
-<<<<<<< HEAD
-void THTensor_(addmm)(THTensor *r_, scalar_t beta, THTensor *t, scalar_t alpha, THTensor *m1, THTensor *m2)
-{
-  char transpose_r, transpose_m1, transpose_m2;
-  THTensor *r__, *m1_, *m2_;
-  int free_m1 = 0;
-  int free_m2 = 0;
-
-#ifdef BUILD_NAMEDTENSOR
-  // The logic in this function changes these around so we save a copy of the original
-  THTensor* orig_m1 = m1;
-  THTensor* orig_m2 = m2;
-#endif
-
-  if( (m1->dim() != 2) || (m2->dim() != 2))
-    THError("matrices expected, got %dD, %dD tensors", m1->dim(), m2->dim());
-
-  if(m1->size(1) != m2->size(0)) {
-    THDescBuff bm1 = THTensor_(sizeDesc)(m1);
-    THDescBuff bm2 = THTensor_(sizeDesc)(m2);
-    THError("size mismatch, m1: %s, m2: %s", bm1.str, bm2.str);
-  }
-
-  if( t->dim() != 2 )
-    THError("matrix expected, got %dD tensor for t", t->dim());
-
-  if( (t->size(0) != m1->size(0)) || (t->size(1) != m2->size(1)) ) {
-    THDescBuff bt  = THTensor_(sizeDesc)(t);
-    THDescBuff bm1 = THTensor_(sizeDesc)(m1);
-    THDescBuff bm2 = THTensor_(sizeDesc)(m2);
-    THError("size mismatch, t: %s, m1: %s, m2: %s", bt.str, bm1.str, bm2.str);
-  }
-
-  if(t != r_)
-  {
-    THTensor_(resizeAs)(r_, t);
-    if (beta != 0.0) {
-#ifdef BUILD_NAMEDTENSOR
-      at::NoNamesGuard guard;
-#endif
-      at::Tensor r__wrap = THTensor_wrap(r_);
-      at::Tensor t_wrap = THTensor_wrap(t);
-      at::native::copy_(r__wrap, t_wrap);
-    }
-  }
-
-  // n == 1 || ldc >= max(1, m)
-  #define LDC_COND(M, N, LDC) ((N) == 1 || (LDC) >= THMax(1, M))
-
-  /* r_ */
-  if(r_->stride(0) == 1 &&
-     LDC_COND(r_->size(0), r_->size(1), r_->stride(1)))
-  {
-    transpose_r = 'n';
-    r__ = r_;
-  }
-  else if(r_->stride(1) == 1 &&
-          LDC_COND(r_->size(1), r_->size(0), r_->stride(0)))
-  {
-    THTensor *swap = m2;
-    m2 = m1;
-    m1 = swap;
-    transpose_r = 't';
-    r__ = r_;
-  }
-  else
-  {
-    transpose_r = 'n';
-    // make r__ FORTRAN contiguous
-    THTensor *transp_r_ = THTensor_(newTranspose)(r_, 0, 1);
-    r__ = THTensor_(newClone)(transp_r_);
-    c10::raw::intrusive_ptr::decref(transp_r_);
-    THTensor_(transpose)(r__, NULL, 0, 1);
-  }
-
-  #undef LDC_COND
-
-  int64_t m = r__->size((transpose_r == 'n' ? 0 : 1));
-  int64_t n = r__->size((transpose_r == 'n' ? 1 : 0));
-  int64_t k = m1->size((transpose_r == 'n' ? 1 : 0));
-  int64_t ldr__ = r__->stride((transpose_r == 'n' ? 1 : 0));
-
-  /* m1 */
-  /* Need ldm1_ >= max(1, (transpose_m1 == 'n' ? m : k)) */
-  if(m1->stride((transpose_r == 'n' ? 0 : 1)) == 1 &&
-     m1->stride((transpose_r == 'n' ? 1 : 0)) >= THMax(1, m))
-  {
-    transpose_m1 = 'n';
-    m1_ = m1;
-  }
-  else if(m1->stride((transpose_r == 'n' ? 1 : 0)) == 1 &&
-          m1->stride((transpose_r == 'n' ? 0 : 1)) >= THMax(1, k))
-  {
-    transpose_m1 = 't';
-    m1_ = m1;
-  }
-  else
-  {
-    transpose_m1 = (transpose_r == 'n' ? 't' : 'n');
-    m1_ = THTensor_(newContiguous)(m1);
-    free_m1 = 1;
-  }
-
-  /* m2 */
-  /* Need ldm2_ >= max(1, (transpose_m2 == 'n' ? k : n)) */
-  if(m2->stride((transpose_r == 'n' ? 0 : 1)) == 1 &&
-     m2->stride((transpose_r == 'n' ? 1 : 0)) >= THMax(1, k))
-  {
-    transpose_m2 = 'n';
-    m2_ = m2;
-  }
-  else if(m2->stride((transpose_r == 'n' ? 1 : 0)) == 1 &&
-          m2->stride((transpose_r == 'n' ? 0 : 1)) >= THMax(1, n))
-  {
-    transpose_m2 = 't';
-    m2_ = m2;
-  }
-  else
-  {
-    transpose_m2 = (transpose_r == 'n' ? 't' : 'n');
-    m2_ = THTensor_(newContiguous)(m2);
-    free_m2 = 1;
-  }
-
-  int64_t ldm1_ = (transpose_m1 == 'n' ? m1_->stride((transpose_r == 'n' ? 1 : 0)) : m1_->stride((transpose_r == 'n' ? 0 : 1)));
-  int64_t ldm2_ = (transpose_m2 == 'n' ? m2_->stride((transpose_r == 'n' ? 1 : 0)) : m2_->stride((transpose_r == 'n' ? 0 : 1)));
-
-  /* do the operation */
-  THBlas_(gemm)(transpose_m1,
-                transpose_m2,
-                m,
-                n,
-                k,
-                alpha,
-                m1_->data<scalar_t>(),
-                ldm1_,
-                m2_->data<scalar_t>(),
-                ldm2_,
-                beta,
-                r__->data<scalar_t>(),
-                ldr__);
-
-  /* free intermediate variables */
-  if(free_m1)
-    c10::raw::intrusive_ptr::decref(m1_);
-
-  if(free_m2)
-    c10::raw::intrusive_ptr::decref(m2_);
-
-  if(r__ != r_)
-    THTensor_(freeCopyTo)(r__, r_);
-
-#ifdef BUILD_NAMEDTENSOR
-  at::namedinference::propagate_names_for_addmm(r_, orig_m1, orig_m2, t);
-#endif
-}
-
-void THTensor_(addr)(THTensor *r_, scalar_t beta, THTensor *t, scalar_t alpha, THTensor *vec1, THTensor *vec2)
-{
-  if( (THTensor_nDimension(vec1) != 1) || (THTensor_nDimension(vec2) != 1) )
-    THError("vector and vector expected, got %dD, %dD tensors",
-        THTensor_nDimension(vec1), THTensor_nDimension(vec2));
-
-  if(t->dim() != 2)
-    THError("expected matrix, got %dD tensor for t", t->dim());
-
-  auto vec1_size = THTensor_sizeLegacyNoScalars(vec1, 0);
-  auto vec2_size = THTensor_sizeLegacyNoScalars(vec2, 0);
-  auto vec1_stride = THTensor_strideLegacyNoScalars(vec1, 0);
-  auto vec2_stride = THTensor_strideLegacyNoScalars(vec2, 0);
-
-  if( (t->size(0) != vec1_size) || (t->size(1) != vec2_size) ) {
-    THDescBuff bt  = THTensor_(sizeDesc)(t);
-    THDescBuff bv1 = THTensor_(sizeDesc)(vec1);
-    THDescBuff bv2 = THTensor_(sizeDesc)(vec2);
-    THError("size mismatch, t: %s, vec1: %s, vec2: %s", bt.str, bv1.str, bv2.str);
-  }
-
-  if(r_ != t)
-  {
-    THTensor_(resizeAs)(r_, t);
-    at::Tensor r__wrap = THTensor_wrap(r_);
-    at::Tensor t_wrap = THTensor_wrap(t);
-    at::native::copy_(r__wrap, t_wrap);
-  }
-
-  if(beta == 0) {
-    THTensor_(zero)(r_);
-  }
-  else if(beta != 1)
-    THTensor_(mul)(r_, r_, beta);
-
-  // n == 1 || lda >= max(1, m)
-  #define LDA_COND(M, N, LDA) ((N) == 1 || (LDA) >= THMax(1, (M)))
-
-  if(r_->stride(0) == 1 && LDA_COND(vec1_size, vec2_size, r_->stride(1)))
-  {
-    THBlas_(ger)(vec1_size, vec2_size,
-                 alpha, vec1->data<scalar_t>(), vec1_stride,
-                 vec2->data<scalar_t>(), vec2_stride,
-                 r_->data<scalar_t>(), r_->stride(1));
-  }
-  else if(r_->stride(1) == 1 && LDA_COND(vec2_size, vec1_size, r_->stride(0)))
-  {
-    THBlas_(ger)(vec2_size, vec1_size,
-                 alpha, vec2->data<scalar_t>(), vec2_stride,
-                 vec1->data<scalar_t>(), vec1_stride,
-                 r_->data<scalar_t>(), r_->stride(0));
-  }
-  else
-  {
-    THTensor *cr = THTensor_(newClone)(r_);
-
-    THBlas_(ger)(vec2_size, vec1_size,
-                 alpha, vec2->data<scalar_t>(), vec2_stride,
-                 vec1->data<scalar_t>(), vec1_stride,
-                 cr->data<scalar_t>(), cr->stride(0));
-
-    THTensor_(freeCopyTo)(cr, r_);
-  }
-
-  #undef LDA_COND
-}
-
-=======
->>>>>>> 3ae95e79
 void THTensor_(addbmm)(THTensor *result, scalar_t beta, THTensor *t, scalar_t alpha, THTensor *batch1, THTensor *batch2)
 {
   int64_t batch;
