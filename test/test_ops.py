--- conflicted
+++ resolved
@@ -8,17 +8,44 @@
 import torch
 
 from torch.testing import make_tensor
-from torch.testing._internal.common_dtype import floating_and_complex_types_and, all_types_and_complex_and
-from torch.testing._internal.common_utils import \
-    (TestCase, is_iterable_of_tensors, run_tests, IS_SANDCASTLE, clone_input_helper,
-     IS_IN_CI, suppress_warnings, noncontiguous_like,
-     TEST_WITH_ASAN, IS_WINDOWS, IS_FBCODE, first_sample)
-from torch.testing._internal.common_methods_invocations import \
-    (op_db, _NOTHING, UnaryUfuncInfo, ReductionOpInfo, SpectralFuncInfo)
-from torch.testing._internal.common_device_type import \
-    (deviceCountAtLeast, instantiate_device_type_tests, ops,
-     onlyCUDA, onlyNativeDeviceTypes, OpDTypes, skipMeta)
-
+from torch.testing._internal.common_dtype import (
+    floating_and_complex_types_and,
+    all_types_and_complex_and,
+)
+from torch.testing._internal.common_utils import (
+    TestCase,
+    is_iterable_of_tensors,
+    run_tests,
+    IS_SANDCASTLE,
+    clone_input_helper,
+    IS_IN_CI,
+    suppress_warnings,
+    noncontiguous_like,
+    TEST_WITH_ASAN,
+    IS_WINDOWS,
+    IS_FBCODE,
+    first_sample,
+)
+from torch.testing._internal.common_methods_invocations import (
+    op_db,
+    _NOTHING,
+    UnaryUfuncInfo,
+    ReductionOpInfo,
+    SpectralFuncInfo,
+    ops_and_refs,
+    python_ref_db,
+    BinaryUfuncInfo,
+)
+from torch.testing._internal.common_device_type import (
+    deviceCountAtLeast,
+    instantiate_device_type_tests,
+    ops,
+    onlyCUDA,
+    onlyNativeDeviceTypes,
+    OpDTypes,
+    skipMeta,
+)
+import torch._prims as prims
 
 import torch.testing._internal.opinfo_helper as opinfo_helper
 from torch.testing._internal import composite_compliance
@@ -28,15 +55,26 @@
 
 # variant testing is only done with torch.float and torch.cfloat to avoid
 #   excessive test times and maximize signal to noise ratio
-_variant_ops = partial(ops, dtypes=OpDTypes.supported,
-                       allowed_dtypes=(torch.float, torch.cfloat))
+_variant_ops = partial(
+    ops, dtypes=OpDTypes.supported, allowed_dtypes=(torch.float, torch.cfloat)
+)
 
 # Get names of all the operators which have ref in their entry in OpInfo (testing infra)
-#   except for Unary Ufuncs (separately implemented in test/test_unary_ufuncs.py)
+#   except for elementwise unary operators (separately implemented in test/test_unary_ufuncs.py),
+#   elementwise binary operators (separately implemented in test_binary_ufuncs.py),
+#   reduction operations (separately impelemented in test_reductions.py),
 #   and Spectral Functions (separately implemented for only 1D as of now, in test/test_spectral_ops.py)
-_ref_test_ops = list(filter(lambda op: not isinstance(op, (UnaryUfuncInfo, ReductionOpInfo,
-                     SpectralFuncInfo)) and op.ref is not None and op.ref is not _NOTHING, op_db))
-
+_ref_test_ops = tuple(
+    filter(
+        lambda op: not isinstance(
+            op, (UnaryUfuncInfo, ReductionOpInfo, SpectralFuncInfo, BinaryUfuncInfo)
+        )
+        and op.ref is not None
+        and op.ref is not _NOTHING,
+        op_db,
+    )
+)
+_ops_and_refs = op_db + python_ref_db
 
 # Tests that apply to all operators and aren't related to any particular
 #   system
@@ -49,8 +87,10 @@
         super().tearDownClass()
 
         if IS_IN_CI:
-            err_msg = ("The operator(s) below is(are) using dynamic_dtypes in the OpInfo entries."
-                       "This is OK for testing, but be sure to set the dtypes manually before landing your PR!")
+            err_msg = (
+                "The operator(s) below is(are) using dynamic_dtypes in the OpInfo entries."
+                "This is OK for testing, but be sure to set the dtypes manually before landing your PR!"
+            )
             # Assure no opinfo entry has dynamic_dtypes
             filtered_ops = list(filter(opinfo_helper.is_dynamic_dtype_set, op_db))
             for op in filtered_ops:
@@ -61,18 +101,24 @@
 
     # Validates that each OpInfo specifies its forward and backward dtypes
     #   correctly for CPU and CUDA devices
+    @unittest.skipIf(TEST_WITH_ASAN, "Skipped under ASAN")
     @skipMeta
     @onlyNativeDeviceTypes
-    @ops(op_db, dtypes=OpDTypes.none)
+    @ops(ops_and_refs, dtypes=OpDTypes.none)
     def test_dtypes(self, device, op):
         # Check complex32 support only if the op claims.
         # TODO: Once the complex32 support is better, we should add check for complex32 unconditionally.
         device_type = torch.device(device).type
-        include_complex32 = ((torch.complex32,) if op.supports_dtype(torch.complex32, device_type) else ())
+        include_complex32 = (
+            (torch.complex32,)
+            if op.supports_dtype(torch.complex32, device_type)
+            else ()
+        )
 
         # dtypes to try to backward in
         allowed_backward_dtypes = floating_and_complex_types_and(
-            *((torch.half, torch.bfloat16) + include_complex32))
+            *((torch.half, torch.bfloat16) + include_complex32)
+        )
 
         # lists for (un)supported dtypes
         supported_dtypes = set()
@@ -86,11 +132,14 @@
                 unsupported_backward_dtypes.add(dtype)
 
         for dtype in all_types_and_complex_and(
-                *((torch.half, torch.bfloat16, torch.bool) + include_complex32)):
+            *((torch.half, torch.bfloat16, torch.bool) + include_complex32)
+        ):
             # tries to acquire samples - failure indicates lack of support
-            requires_grad = (dtype in allowed_backward_dtypes)
+            requires_grad = dtype in allowed_backward_dtypes
             try:
-                samples = list(op.sample_inputs(device, dtype, requires_grad=requires_grad))
+                samples = tuple(
+                    op.sample_inputs(device, dtype, requires_grad=requires_grad)
+                )
             except Exception as e:
                 unsupported(dtype)
                 continue
@@ -133,7 +182,9 @@
                     result = sample.output_process_fn_grad(result)
                     if isinstance(result, torch.Tensor):
                         backward_tensor = result
-                    elif isinstance(result, Sequence) and isinstance(result[0], torch.Tensor):
+                    elif isinstance(result, Sequence) and isinstance(
+                        result[0], torch.Tensor
+                    ):
                         backward_tensor = result[0]
                     else:
                         continue
@@ -150,14 +201,16 @@
                 except Exception as e:
                     unsupported_backward_dtypes.add(dtype)
 
-
         # Checks that dtypes are listed correctly and generates an informative
         #   error message
+
         supported_forward = supported_dtypes - unsupported_dtypes
         partially_supported_forward = supported_dtypes & unsupported_dtypes
         unsupported_forward = unsupported_dtypes - supported_dtypes
         supported_backward = supported_backward_dtypes - unsupported_backward_dtypes
-        partially_supported_backward = supported_backward_dtypes & unsupported_backward_dtypes
+        partially_supported_backward = (
+            supported_backward_dtypes & unsupported_backward_dtypes
+        )
         unsupported_backward = unsupported_backward_dtypes - supported_backward_dtypes
 
         device_type = torch.device(device).type
@@ -176,38 +229,68 @@
                 op.name, device_type
             )
             if len(partially_supported_forward) > 0:
-                msg = msg + "The following dtypes only worked on some samples during forward: {0}.\n".format(
-                    partially_supported_forward
+                msg = (
+                    msg
+                    + "The following dtypes only worked on some samples during forward: {0}.\n".format(
+                        partially_supported_forward
+                    )
                 )
             if len(partially_supported_backward) > 0:
-                msg = msg + "The following dtypes only worked on some samples during backward: {0}.\n".format(
-                    partially_supported_backward
+                msg = (
+                    msg
+                    + "The following dtypes only worked on some samples during backward: {0}.\n".format(
+                        partially_supported_backward
+                    )
                 )
             print(msg)
 
-        if (len(supported_but_unclaimed_forward) + len(claimed_but_unsupported_forward) +
-                len(supported_but_unclaimed_backward) + len(claimed_but_unsupported_backward)) == 0:
+        if (
+            len(supported_but_unclaimed_forward)
+            + len(claimed_but_unsupported_forward)
+            + len(supported_but_unclaimed_backward)
+            + len(claimed_but_unsupported_backward)
+        ) == 0:
             return
+
+        # Reference operators often support additional dtypes, and that's OK
+        if op in python_ref_db:
+            if (
+                len(claimed_but_unsupported_forward)
+                + len(claimed_but_unsupported_backward)
+            ) == 0:
+                return
 
         # Generates error msg
         msg = "The supported dtypes for {0} on device type {1} are incorrect!\n".format(
             op.name, device_type
         )
         if len(supported_but_unclaimed_forward) > 0:
-            msg = msg + "The following dtypes worked in forward but are not listed by the OpInfo: {0}.\n".format(
-                supported_but_unclaimed_forward
+            msg = (
+                msg
+                + "The following dtypes worked in forward but are not listed by the OpInfo: {0}.\n".format(
+                    supported_but_unclaimed_forward
+                )
             )
         if len(supported_but_unclaimed_backward) > 0:
-            msg = msg + "The following dtypes worked in backward but are not listed by the OpInfo: {0}.\n".format(
-                supported_but_unclaimed_backward
+            msg = (
+                msg
+                + "The following dtypes worked in backward but are not listed by the OpInfo: {0}.\n".format(
+                    supported_but_unclaimed_backward
+                )
             )
         if len(claimed_but_unsupported_forward) > 0:
-            msg = msg + "The following dtypes did not work in forward but are listed by the OpInfo: {0}.\n".format(
-                claimed_but_unsupported_forward
+            msg = (
+                msg
+                + "The following dtypes did not work in forward but are listed by the OpInfo: {0}.\n".format(
+                    claimed_but_unsupported_forward
+                )
             )
         if len(claimed_but_unsupported_backward) > 0:
-            msg = msg + "The following dtypes did not work in backward but are listed by the OpInfo: {0}.\n".format(
-                claimed_but_unsupported_backward
+            msg = (
+                msg
+                + "The following dtypes did not work in backward but are listed by the OpInfo: {0}.\n".format(
+                    claimed_but_unsupported_backward
+                )
             )
 
         self.fail(msg)
@@ -229,7 +312,9 @@
             elif is_iterable_of_tensors(result):
                 self.assertTrue(all(map(lambda t: t.device == cuda_device, result)))
             else:
-                self.skipTest("Skipped! Only supports single tensor or iterable of tensor outputs.")
+                self.skipTest(
+                    "Skipped! Only supports single tensor or iterable of tensor outputs."
+                )
 
     # Tests that the function and its (ndarray-accepting) reference produce the same
     #   values on the tensors from sample_inputs func for the corresponding op.
@@ -245,14 +330,13 @@
             # Sets the default dtype to NumPy's default dtype of double
             cur_default = torch.get_default_dtype()
             torch.set_default_dtype(torch.double)
-            reference_inputs = op.reference_inputs(device, dtype)
-            for sample_input in reference_inputs:
-                self.compare_with_reference(op, op.ref, sample_input, exact_dtype=(dtype is not torch.long))
+            for sample_input in op.reference_inputs(device, dtype):
+                self.compare_with_reference(
+                    op, op.ref, sample_input, exact_dtype=(dtype is not torch.long)
+                )
         finally:
             torch.set_default_dtype(cur_default)
 
-<<<<<<< HEAD
-=======
     # Tests that experimental Python References can propagate shape, dtype,
     # and device metadata properly.
     # TODO: include stride propagation.
@@ -313,7 +397,6 @@
                         self.assertEqual(a._is_view(), b._is_view())
 
 
->>>>>>> 4a57321a
     @skipMeta
     @onlyNativeDeviceTypes
     @ops([op for op in op_db if op.error_inputs_func is not None], dtypes=OpDTypes.none)
@@ -354,8 +437,17 @@
         test_grad = dtype in op.supported_backward_dtypes(torch.device(device).type)
         sample_inputs = op.sample_inputs(device, dtype, requires_grad=test_grad)
         for sample_input in sample_inputs:
-            t_inp, t_args, t_kwargs = sample_input.input, sample_input.args, sample_input.kwargs
-            n_inp, n_args, n_kwargs = sample_input.noncontiguous()
+            t_inp, t_args, t_kwargs = (
+                sample_input.input,
+                sample_input.args,
+                sample_input.kwargs,
+            )
+            noncontig_sample = sample_input.noncontiguous()
+            n_inp, n_args, n_kwargs = (
+                noncontig_sample.input,
+                noncontig_sample.args,
+                noncontig_sample.kwargs,
+            )
 
             # Verifies sample input tensors should have no grad or history
             sample_tensor = t_inp if isinstance(t_inp, torch.Tensor) else t_inp[0]
@@ -381,10 +473,14 @@
                 grad_for_actual = noncontiguous_like(grad_for_expected)
             elif isinstance(expected, Sequence):
                 # Filter output elements that do not require grad
-                expected = [t for t in expected
-                            if isinstance(t, torch.Tensor) and t.requires_grad]
-                actual = [n for n in actual
-                          if isinstance(n, torch.Tensor) and n.requires_grad]
+                expected = [
+                    t
+                    for t in expected
+                    if isinstance(t, torch.Tensor) and t.requires_grad
+                ]
+                actual = [
+                    n for n in actual if isinstance(n, torch.Tensor) and n.requires_grad
+                ]
                 grad_for_expected = [torch.randn_like(t) for t in expected]
                 grad_for_actual = [noncontiguous_like(n) for n in grad_for_expected]
             else:
@@ -392,19 +488,35 @@
                 continue
 
             # Concatenate inputs into a tuple
-            t_inputs = (t_inp,) + t_args if isinstance(t_inp, torch.Tensor) else tuple(t_inp) + t_args
-            n_inputs = (n_inp,) + n_args if isinstance(n_inp, torch.Tensor) else tuple(n_inp) + n_args
+            t_inputs = (
+                (t_inp,) + t_args
+                if isinstance(t_inp, torch.Tensor)
+                else tuple(t_inp) + t_args
+            )
+            n_inputs = (
+                (n_inp,) + n_args
+                if isinstance(n_inp, torch.Tensor)
+                else tuple(n_inp) + n_args
+            )
 
             # Filter the elemnts that are tensors that require grad
-            t_input_tensors = [t for t in t_inputs if isinstance(t, torch.Tensor) and t.requires_grad]
-            n_input_tensors = [n for n in n_inputs if isinstance(n, torch.Tensor) and n.requires_grad]
+            t_input_tensors = [
+                t for t in t_inputs if isinstance(t, torch.Tensor) and t.requires_grad
+            ]
+            n_input_tensors = [
+                n for n in n_inputs if isinstance(n, torch.Tensor) and n.requires_grad
+            ]
 
             self.assertEqual(len(t_input_tensors), len(n_input_tensors))
 
             # Some functions may not use all the inputs to generate gradients. One of the
             # few examples of this "odd" behaviour is F.hinge_embedding_loss
-            t_grads = torch.autograd.grad(expected, t_input_tensors, grad_for_expected, allow_unused=True)
-            n_grads = torch.autograd.grad(actual, n_input_tensors, grad_for_actual, allow_unused=True)
+            t_grads = torch.autograd.grad(
+                expected, t_input_tensors, grad_for_expected, allow_unused=True
+            )
+            n_grads = torch.autograd.grad(
+                actual, n_input_tensors, grad_for_actual, allow_unused=True
+            )
 
             msg = "Got different gradients for contiguous / non-contiguous inputs wrt input {}."
             for i, (t, n) in enumerate(zip(t_grads, n_grads)):
@@ -414,13 +526,17 @@
     #   incorrectly sized out parameter warning properly yet
     # Cases test here:
     #   - out= with the correct dtype and device, but the wrong shape
-    @ops(op_db, dtypes=OpDTypes.none)
+    @ops(_ops_and_refs, dtypes=OpDTypes.none)
     def test_out_warning(self, device, op):
         # Prefers running in float32 but has a fallback for the first listed supported dtype
         supported_dtypes = op.supported_dtypes(self.device_type)
         if len(supported_dtypes) == 0:
             self.skipTest("Skipped! Op has not supported dtypes on this device.")
-        dtype = torch.float32 if torch.float32 in supported_dtypes else list(supported_dtypes)[0]
+        dtype = (
+            torch.float32
+            if torch.float32 in supported_dtypes
+            else list(supported_dtypes)[0]
+        )
 
         samples = op.sample_inputs(device, dtype)
         for sample in samples:
@@ -430,8 +546,12 @@
 
             # Short-circuits if output is not a single tensor or an
             #   iterable of tensors
-            if not isinstance(expected, torch.Tensor) and not is_iterable_of_tensors(expected, include_empty=True):
-                self.skipTest("Skipped! Only supports single tensor or iterable of tensor outputs.")
+            if not isinstance(expected, torch.Tensor) and not is_iterable_of_tensors(
+                expected, include_empty=True
+            ):
+                self.skipTest(
+                    "Skipped! Only supports single tensor or iterable of tensor outputs."
+                )
 
             # Validates the op doesn't support out if it claims not to
             if not op.supports_out:
@@ -461,7 +581,7 @@
             # NOTE: only extracts on the CPU and CUDA device types since some
             #   device types don't have storage
             def _extract_data_ptrs(out):
-                if self.device_type != 'cpu' and self.device_type != 'cuda':
+                if self.device_type != "cpu" and self.device_type != "cuda":
                     return ()
 
                 if isinstance(out, torch.Tensor):
@@ -484,7 +604,8 @@
 
                 if compare_strides_and_data_ptrs:
                     stride_msg = "Strides are not the same! Original strides were {0} and strides are now {1}".format(
-                        original_strides, final_strides)
+                        original_strides, final_strides
+                    )
                     self.assertEqual(original_strides, final_strides, msg=stride_msg)
                     self.assertEqual(original_ptrs, final_ptrs)
 
@@ -514,7 +635,9 @@
             out = _apply_out_transform(_case_zero_transform, expected)
             msg_fail = "Resized a non-empty tensor but did not warn about it."
             if _any_nonempty(out):
-                with self.assertWarnsRegex(UserWarning, "An output with one or more elements", msg=msg_fail):
+                with self.assertWarnsRegex(
+                    UserWarning, "An output with one or more elements", msg=msg_fail
+                ):
                     op_out(out=out)
 
     # Validates ops implement the correct out= behavior
@@ -527,20 +650,9 @@
     #   - Case 3: out has the correct shape and dtype, but is on a different device type
     #   - Case 4: out has the with correct shape and device, but a dtype that cannot
     #       "safely" cast to
-<<<<<<< HEAD
-    @ops(op_db, dtypes=OpDTypes.none)
-    def test_out(self, device, op):
-        # Prefers running in float32 but has a fallback for the first listed supported dtype
-        supported_dtypes = op.supported_dtypes(self.device_type)
-        if len(supported_dtypes) == 0:
-            self.skipTest("Skipped! Op has not supported dtypes on this device.")
-        dtype = torch.float32 if torch.float32 in supported_dtypes else list(supported_dtypes)[0]
-
-=======
     @ops(_ops_and_refs, dtypes=OpDTypes.any_one)
     def test_out(self, device, dtype, op):
         # Prefers running in float32 but has a fallback for the first listed supported dtype
->>>>>>> 4a57321a
         samples = op.sample_inputs(device, dtype)
         for sample in samples:
             # calls it normally to get the expected result
@@ -549,8 +661,12 @@
 
             # Short-circuits if output is not a single tensor or an
             #   iterable of tensors
-            if not isinstance(expected, torch.Tensor) and not is_iterable_of_tensors(expected, include_empty=True):
-                self.skipTest("Skipped! Only supports single tensor or iterable of tensor outputs.")
+            if not isinstance(expected, torch.Tensor) and not is_iterable_of_tensors(
+                expected, include_empty=True
+            ):
+                self.skipTest(
+                    "Skipped! Only supports single tensor or iterable of tensor outputs."
+                )
 
             # Validates the op doesn't support out if it claims not to
             if not op.supports_out:
@@ -580,7 +696,7 @@
             # NOTE: only extracts on the CPU and CUDA device types since some
             #   device types don't have storage
             def _extract_data_ptrs(out):
-                if self.device_type != 'cpu' and self.device_type != 'cuda':
+                if self.device_type != "cpu" and self.device_type != "cuda":
                     return ()
 
                 if isinstance(out, torch.Tensor):
@@ -597,12 +713,12 @@
                 op_out(out=out)
                 final_strides = _extract_strides(out)
                 final_ptrs = _extract_data_ptrs(out)
-
                 self.assertEqual(expected, out)
 
                 if compare_strides_and_data_ptrs:
                     stride_msg = "Strides are not the same! Original strides were {0} and strides are now {1}".format(
-                        original_strides, final_strides)
+                        original_strides, final_strides
+                    )
                     self.assertEqual(original_strides, final_strides, msg=stride_msg)
                     self.assertEqual(original_ptrs, final_ptrs)
 
@@ -616,7 +732,8 @@
                     return torch.full_like(t, info.max)
                 except TypeError as te:
                     # for non-integer types fills with NaN
-                    return torch.full_like(t, float('nan'))
+                    return torch.full_like(t, float("nan"))
+
 
             _compare_out(_case_zero_transform)
 
@@ -624,10 +741,9 @@
             #   but noncontiguous.
             #   Expected behavior: strides are respected and `out` storage is not changed.
             def _case_one_transform(t):
-                return make_tensor(t.shape,
-                                   dtype=t.dtype,
-                                   device=t.device,
-                                   noncontiguous=True)
+                return make_tensor(
+                    t.shape, dtype=t.dtype, device=t.device, noncontiguous=True
+                )
 
             _compare_out(_case_one_transform)
 
@@ -647,16 +763,19 @@
             # Verifies no warning is a resize warning
             for w in caught:
                 if "An output with one or more elements" in str(w.message):
-                    self.fail("Resizing an out= argument with no elements threw a resize warning!")
+                    self.fail(
+                        "Resizing an out= argument with no elements threw a resize warning!"
+                    )
 
             # Case 3: out= with correct shape and dtype, but wrong device.
             wrong_device = None
-            if torch.device(device).type != 'cpu':
-                wrong_device = 'cpu'
+            if torch.device(device).type != "cpu":
+                wrong_device = "cpu"
             elif torch.cuda.is_available():
-                wrong_device = 'cuda'
+                wrong_device = "cuda"
 
             if wrong_device is not None:
+
                 def _case_three_transform(t):
                     return make_tensor(t.shape, dtype=t.dtype, device=wrong_device)
 
@@ -674,16 +793,28 @@
             #   dtypes, or if an op returns multiple tensors when at least one such
             #   tensor is a floating point or complex dtype.
             _dtypes = floating_and_complex_types_and(torch.float16, torch.bfloat16)
-            if (isinstance(expected, torch.Tensor) and expected.dtype in _dtypes or
-                    (not isinstance(expected, torch.Tensor) and any(t.dtype in _dtypes for t in expected))):
+            if (
+                isinstance(expected, torch.Tensor)
+                and expected.dtype in _dtypes
+                or (
+                    not isinstance(expected, torch.Tensor)
+                    and any(t.dtype in _dtypes for t in expected)
+                )
+            ):
+
                 def _case_four_transform(t):
                     return make_tensor(t.shape, dtype=torch.long, device=t.device)
 
                 out = _apply_out_transform(_case_four_transform, expected)
                 msg_fail = "Expected RuntimeError when doing an unsafe cast!"
-                msg_fail = msg_fail if not isinstance(expected, torch.Tensor) else \
-                    ("Expected RuntimeError when doing an unsafe cast from a result of dtype "
-                        f"{expected.dtype} into an out= with dtype torch.long")
+                msg_fail = (
+                    msg_fail
+                    if not isinstance(expected, torch.Tensor)
+                    else (
+                        "Expected RuntimeError when doing an unsafe cast from a result of dtype "
+                        f"{expected.dtype} into an out= with dtype torch.long"
+                    )
+                )
                 with self.assertRaises(RuntimeError, msg=msg_fail):
                     op_out(out=out)
 
@@ -692,14 +823,18 @@
     #   against eager's gold standard op function variant
     @_variant_ops(op_db)
     def test_variant_consistency_eager(self, device, dtype, op):
-        # Acquires variants (method variant, inplace variant, aliases)
+        # Acquires variants (method variant, inplace variant, operator variant, inplace_operator variant, aliases)
 
         method = op.method_variant
         inplace = op.inplace_variant
+        operator = op.operator_variant
+        inplace_operator = op.inplace_operator_variant
+
 
         # list of all inplace ops: inplace variant + alias inplace variants if exist
-        inplace_ops = [inplace, ]
-        variants = [method, inplace]
+        inplace_ops = [inplace, inplace_operator]
+        variants = [method, inplace, operator, inplace_operator]
+        operators = [operator, inplace_operator]
 
         for a_op in op.aliases:
             variants.append(a_op.op)
@@ -709,31 +844,48 @@
 
         inplace_variants = tuple(filter(None, inplace_ops))
         variants = tuple(filter(None, variants))
-
-        _requires_grad = (dtype in op.supported_backward_dtypes(torch.device(device).type))
+        operators = tuple(filter(None, operators))
+
+        _requires_grad = dtype in op.supported_backward_dtypes(
+            torch.device(device).type
+        )
 
         include_conjugated_inputs = op.test_conjugated_samples and dtype.is_complex
-        samples = op.sample_inputs(device, dtype, requires_grad=_requires_grad, include_conjugated_inputs=include_conjugated_inputs)
+        samples = op.sample_inputs(
+            device,
+            dtype,
+            requires_grad=_requires_grad,
+            include_conjugated_inputs=include_conjugated_inputs,
+        )
         samples = list(samples)
 
         def _test_consistency_helper(samples, variants):
             for sample in samples:
                 # TODO: Check grad for all Tensors requiring grad if sample.input is TensorList
-                tensor = sample.input if isinstance(sample.input, torch.Tensor) else sample.input[0]
+                tensor = (
+                    sample.input
+                    if isinstance(sample.input, torch.Tensor)
+                    else sample.input[0]
+                )
 
                 # Computes function forward and backward values
                 tensor.grad = None
                 expected_forward = op(sample.input, *sample.args, **sample.kwargs)
                 expected_grad = None
 
-                output_process_fn_grad = sample.output_process_fn_grad if sample.output_process_fn_grad \
+                output_process_fn_grad = (
+                    sample.output_process_fn_grad
+                    if sample.output_process_fn_grad
                     else lambda x: x
+                )
 
                 # Skips inplace variants if the output dtype is not the same as
                 #   the input dtype
                 skip_inplace = False
-                if (isinstance(expected_forward, torch.Tensor) and
-                        expected_forward.dtype is not tensor.dtype):
+                if (
+                    isinstance(expected_forward, torch.Tensor)
+                    and expected_forward.dtype is not tensor.dtype
+                ):
                     skip_inplace = True
 
                 # TODO: backward consistency only supported for single tensor outputs
@@ -741,8 +893,9 @@
                 #   tensor inputs
                 # TODO: update to handle checking grads of all tensor inputs as
                 #   derived from each tensor output
-                if (isinstance(expected_forward, torch.Tensor)
-                        and dtype in op.supported_backward_dtypes(torch.device(device).type)):
+                if isinstance(
+                    expected_forward, torch.Tensor
+                ) and dtype in op.supported_backward_dtypes(torch.device(device).type):
                     output_process_fn_grad(expected_forward).sum().backward()
                     expected_grad = tensor.grad
 
@@ -755,26 +908,39 @@
                     # Compares variant's forward
                     # Note: copies the to-be-modified input when testing the inplace variant
                     tensor.grad = None
-                    cloned = clone_input_helper(sample.input) if variant in inplace_ops else sample.input
+                    cloned = (
+                        clone_input_helper(sample.input)
+                        if variant in inplace_ops
+                        else sample.input
+                    )
 
                     if variant in inplace_ops and sample.broadcasts_input:
-                        with self.assertRaises(RuntimeError,
-                                               msg=('inplace variant either incorrectly allowed '
-                                                    'resizing or you have marked the sample {}'
-                                                    ' incorrectly with `broadcasts_self=True'.format(sample.summary()))):
-                            variant_forward = variant(cloned,
-                                                      *sample.args,
-                                                      **sample.kwargs)
+                        with self.assertRaises(
+                            RuntimeError,
+                            msg=(
+                                "inplace variant either incorrectly allowed "
+                                "resizing or you have marked the sample {}"
+                                " incorrectly with `broadcasts_self=True".format(
+                                    sample.summary()
+                                )
+                            ),
+                        ):
+                            variant_forward = variant(
+                                cloned, *sample.args, **sample.kwargs
+                            )
                         continue
 
-                    variant_forward = variant(cloned,
-                                              *sample.args,
-                                              **sample.kwargs)
+                    if variant in operators and sample.kwargs:
+                        # skip samples with kwargs for operator variants
+                        continue
+
+                    variant_forward = variant(cloned, *sample.args, **sample.kwargs)
                     self.assertEqual(expected_forward, variant_forward)
 
                     # Compares variant's backward
-                    if expected_grad is not None and \
-                            (variant not in inplace_ops or op.supports_inplace_autograd):
+                    if expected_grad is not None and (
+                        variant not in inplace_ops or op.supports_inplace_autograd
+                    ):
                         output_process_fn_grad(variant_forward).sum().backward()
                         self.assertEqual(expected_grad, tensor.grad)
 
@@ -785,28 +951,49 @@
                 # Skips inplace variants if the output dtype is not the same as
                 #   the input dtype
                 expected_forward = op(sample.input, *sample.args, **sample.kwargs)
-                tensor = sample.input if isinstance(sample.input, torch.Tensor) else sample.input[0]
+                tensor = (
+                    sample.input
+                    if isinstance(sample.input, torch.Tensor)
+                    else sample.input[0]
+                )
                 skip_inplace = False
-                if (isinstance(expected_forward, torch.Tensor) and
-                        expected_forward.dtype is not tensor.dtype):
+                if (
+                    isinstance(expected_forward, torch.Tensor)
+                    and expected_forward.dtype is not tensor.dtype
+                ):
                     skip_inplace = True
                 if skip_inplace:
                     return
                 for variant in variants:
-                    cloned = clone_input_helper(sample.input) if variant in inplace_ops else sample.input
-                    inp_tensor = cloned if isinstance(cloned, torch.Tensor) else cloned[0]
+                    cloned = (
+                        clone_input_helper(sample.input)
+                        if variant in inplace_ops
+                        else sample.input
+                    )
+                    inp_tensor = (
+                        cloned if isinstance(cloned, torch.Tensor) else cloned[0]
+                    )
                     data_ptr = inp_tensor.data_ptr()
-                    variant_forward = variant(cloned,
-                                              *sample.args,
-                                              **sample.kwargs)
+                    if variant in operators and sample.kwargs:
+                        # skip samples with kwargs for operator variants
+                        continue
+
+                    variant_forward = variant(cloned, *sample.args, **sample.kwargs)
                     # TODO Support non-tensor outputs if they exist for inplace ops
-                    if (isinstance(variant_forward, torch.Tensor)):
-                        self.assertEqual(data_ptr, variant_forward.data_ptr(), atol=0, rtol=0)
+                    if isinstance(variant_forward, torch.Tensor):
+                        self.assertEqual(
+                            data_ptr, variant_forward.data_ptr(), atol=0, rtol=0
+                        )
                     else:
-                        self.assertTrue(False, "Non-tensor outputs for inplace ops are not supported")
+                        self.assertTrue(
+                            False,
+                            "Non-tensor outputs for inplace ops are not supported",
+                        )
 
         if len(inplace_ops) > 0:
-            inplace_samples = list(filter(lambda sample: not sample.broadcasts_input, samples))
+            inplace_samples = list(
+                filter(lambda sample: not sample.broadcasts_input, samples)
+            )
             _test_inplace_preserve_storage(inplace_samples, inplace_variants)
 
     # Reference testing for operations in complex32 against complex64.
@@ -818,15 +1005,25 @@
 
         for sample in op.sample_inputs(device, dtype):
             actual = op(sample.input, *sample.args, **sample.kwargs)
-            (inp, args, kwargs) = sample.transform(lambda x: x.to(torch.complex64))
-            expected = op(inp, *args, **kwargs)
+            # sample.transform applies the lambda to torch.Tensor and torch.dtype.
+            # However, we only want to apply it to Tensors with dtype `torch.complex32`..
+            transformed_sample = sample.transform(lambda x: x.to(torch.complex64) if isinstance(
+                x, torch.Tensor) and x.dtype is torch.complex32 else x)
+            expected = op(
+                transformed_sample.input,
+                *transformed_sample.args,
+                **transformed_sample.kwargs,
+            )
             self.assertEqual(actual, expected, exact_dtype=False)
+
 
 class TestCompositeCompliance(TestCase):
     # Checks if the operator (if it is composite) is written to support most
     # backends and Tensor subclasses. See "CompositeImplicitAutograd Compliance"
     # in aten/src/ATen/native/README.md for more details
-    @unittest.skipIf(IS_FBCODE or IS_SANDCASTLE, '__torch_dispatch__ does not work in fbcode')
+    @unittest.skipIf(
+        IS_FBCODE or IS_SANDCASTLE, "__torch_dispatch__ does not work in fbcode"
+    )
     @ops(op_db, allowed_dtypes=(torch.float,))
     def test_operator(self, device, dtype, op):
         samples = op.sample_inputs(device, dtype, requires_grad=False)
@@ -837,7 +1034,9 @@
             composite_compliance.check_with_mode(op, args, kwargs)
             composite_compliance.check_all_permutations(op, args, kwargs)
 
-    @unittest.skipIf(IS_FBCODE or IS_SANDCASTLE, '__torch_dispatch__ does not work in fbcode')
+    @unittest.skipIf(
+        IS_FBCODE or IS_SANDCASTLE, "__torch_dispatch__ does not work in fbcode"
+    )
     @ops([op for op in op_db if op.supports_autograd], allowed_dtypes=(torch.float,))
     def test_backward(self, device, dtype, op):
         samples = op.sample_inputs(device, dtype, requires_grad=True)
@@ -846,6 +1045,24 @@
             args = [sample.input] + list(sample.args)
             kwargs = sample.kwargs
             composite_compliance.check_backward_formula(op, args, kwargs)
+
+    @unittest.skipIf(
+        IS_FBCODE or IS_SANDCASTLE, "__torch_dispatch__ does not work in fbcode"
+    )
+    @ops(op_db, allowed_dtypes=(torch.float,))
+    def test_forward_ad(self, device, dtype, op):
+        if torch.float not in op.supported_backward_dtypes(device):
+            raise unittest.SkipTest("Does not support autograd")
+
+        if not op.supports_forward_ad:
+            raise unittest.SkipTest("Does not support forward_ad")
+
+        samples = op.sample_inputs(device, dtype, requires_grad=True)
+
+        for sample in samples:
+            args = [sample.input] + list(sample.args)
+            kwargs = sample.kwargs
+            composite_compliance.check_forward_ad_formula(op, args, kwargs)
 
 
 class TestMathBits(TestCase):
@@ -859,7 +1076,17 @@
     # This test only runs for C -> R and C -> C functions
     # TODO: add tests for `R->C` functions
     # Note: This test runs for functions that take both tensors and tensorlists as input.
-    def _test_math_view(self, device, dtype, op, samples, math_op_physical, math_op_view, is_bit_set, out_type):
+    def _test_math_view(
+        self,
+        device,
+        dtype,
+        op,
+        samples,
+        math_op_physical,
+        math_op_view,
+        is_bit_set,
+        out_type,
+    ):
         inplace_variant = op.inplace_variant
 
         # helper function to clone and conjugate/negate the input if its a tensor
@@ -868,7 +1095,7 @@
         # have its requires_grad set to that value.
         def clone_and_perform_view(input, **kwargs):
             if isinstance(input, torch.Tensor):
-                requires_grad = kwargs.get('requires_grad', input.requires_grad)
+                requires_grad = kwargs.get("requires_grad", input.requires_grad)
                 with torch.no_grad():
                     # Ensure view represents the original sample input
                     input = math_op_physical(input)
@@ -885,7 +1112,11 @@
                 return tuple(out)
 
         for sample in samples:
-            tensor = sample.input if isinstance(sample.input, torch.Tensor) else sample.input[0]
+            tensor = (
+                sample.input
+                if isinstance(sample.input, torch.Tensor)
+                else sample.input[0]
+            )
             cloned1 = clone_and_perform_view(sample.input)
 
             # Computes function forward value with a physically conjugated/negated tensor and
@@ -899,9 +1130,13 @@
             # input produces correct output, and the output tensor has the conj/neg bit set to True
             if inplace_variant is not None and not sample.broadcasts_input:
                 cloned2 = clone_and_perform_view(tensor, requires_grad=False)
-                if (isinstance(expected_forward, torch.Tensor) and
-                        expected_forward.dtype is tensor.dtype):
-                    inplace_forward = inplace_variant(cloned2, *sample.args, **sample.kwargs)
+                if (
+                    isinstance(expected_forward, torch.Tensor)
+                    and expected_forward.dtype is tensor.dtype
+                ):
+                    inplace_forward = inplace_variant(
+                        cloned2, *sample.args, **sample.kwargs
+                    )
                     self.assertTrue(is_bit_set(inplace_forward))
                     self.assertEqual(inplace_forward, expected_forward)
 
@@ -910,40 +1145,62 @@
             #   tensor inputs
             # TODO: update to handle checking grads of all tensor inputs as
             #   derived from each tensor output
-            if isinstance(expected_forward, torch.Tensor) and expected_forward.requires_grad:
+            if (
+                isinstance(expected_forward, torch.Tensor)
+                and expected_forward.requires_grad
+            ):
                 output_process_fn_grad = sample.output_process_fn_grad or (lambda x: x)
                 expected_forward = output_process_fn_grad(expected_forward)
                 forward_with_mathview = output_process_fn_grad(forward_with_mathview)
 
-                tensor = sample.input if isinstance(sample.input, torch.Tensor) else sample.input[0]
+                tensor = (
+                    sample.input
+                    if isinstance(sample.input, torch.Tensor)
+                    else sample.input[0]
+                )
                 expected_forward.sum().backward(retain_graph=True)
                 forward_with_mathview.sum().backward(retain_graph=True)
                 if tensor.grad is not None:
-                    cloned1_tensor = cloned1 if isinstance(cloned1, torch.Tensor) else cloned1[0]
+                    cloned1_tensor = (
+                        cloned1 if isinstance(cloned1, torch.Tensor) else cloned1[0]
+                    )
                     self.assertEqual(tensor.grad, cloned1_tensor.grad)
 
                     tensor.grad, cloned1_tensor.grad = None, None
 
                     # a repeat of the above test if output is not complex valued
-                    if (out_type(expected_forward)):
+                    if out_type(expected_forward):
                         grad = torch.randn_like(expected_forward)
                         expected_forward.backward(grad)
-                        forward_with_mathview.backward(math_op_view(math_op_physical(grad)))
+                        forward_with_mathview.backward(
+                            math_op_view(math_op_physical(grad))
+                        )
 
                         self.assertEqual(tensor.grad, cloned1_tensor.grad)
 
-    @ops(op_db, allowed_dtypes=(torch.cfloat,))
+    @ops(ops_and_refs, allowed_dtypes=(torch.cfloat,))
     def test_conj_view(self, device, dtype, op):
         if not op.test_conjugated_samples:
             self.skipTest("Operation doesn't support conjugated inputs.")
         math_op_physical = torch.conj_physical
         math_op_view = torch.conj
-        _requires_grad = torch.cfloat in op.supported_backward_dtypes(torch.device(device).type)
+        _requires_grad = torch.cfloat in op.supported_backward_dtypes(
+            torch.device(device).type
+        )
         is_bit_set = torch.is_conj
         samples = op.sample_inputs(device, dtype, requires_grad=_requires_grad)
-        self._test_math_view(device, dtype, op, samples, math_op_physical, math_op_view, is_bit_set, torch.is_complex)
-
-    @ops(op_db, allowed_dtypes=(torch.double,))
+        self._test_math_view(
+            device,
+            dtype,
+            op,
+            samples,
+            math_op_physical,
+            math_op_view,
+            is_bit_set,
+            torch.is_complex,
+        )
+
+    @ops(ops_and_refs, allowed_dtypes=(torch.double,))
     def test_neg_view(self, device, dtype, op):
         if not op.test_neg_view:
             self.skipTest("Operation not tested with tensors with negative bit.")
@@ -951,10 +1208,18 @@
         math_op_view = torch._neg_view
         is_bit_set = torch.is_neg
         samples = op.sample_inputs(device, dtype, requires_grad=op.supports_autograd)
-        self._test_math_view(device, dtype, op, samples, math_op_physical, math_op_view, is_bit_set,
-                             lambda x: True)
-
-    @ops(op_db, allowed_dtypes=(torch.cdouble,))
+        self._test_math_view(
+            device,
+            dtype,
+            op,
+            samples,
+            math_op_physical,
+            math_op_view,
+            is_bit_set,
+            lambda x: True,
+        )
+
+    @ops(ops_and_refs, allowed_dtypes=(torch.cdouble,))
     def test_neg_conj_view(self, device, dtype, op):
         if not op.test_neg_view:
             self.skipTest("Operation not tested with tensors with negative bit.")
@@ -970,17 +1235,27 @@
         def is_bit_set(x):
             return torch.is_neg(x) and torch.is_conj(x)
 
-        _requires_grad = dtype in op.supported_backward_dtypes(torch.device(device).type)
+        _requires_grad = dtype in op.supported_backward_dtypes(
+            torch.device(device).type
+        )
         samples = op.sample_inputs(device, dtype, requires_grad=_requires_grad)
         # Only test one sample
         samples = itertools.islice(samples, 1)
-        self._test_math_view(device, dtype, op, samples, math_op_physical, math_op_view, is_bit_set,
-                             torch.is_complex)
+        self._test_math_view(
+            device,
+            dtype,
+            op,
+            samples,
+            math_op_physical,
+            math_op_view,
+            is_bit_set,
+            torch.is_complex,
+        )
 
 
 instantiate_device_type_tests(TestCommon, globals())
 instantiate_device_type_tests(TestCompositeCompliance, globals())
 instantiate_device_type_tests(TestMathBits, globals())
 
-if __name__ == '__main__':
+if __name__ == "__main__":
     run_tests()