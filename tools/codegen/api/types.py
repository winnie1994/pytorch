--- conflicted
+++ resolved
@@ -17,9 +17,9 @@
 _T = TypeVar("_T")
 
 TENSOR_LIST_LIKE_CTYPES = [
-    'at::TensorList',
-    'const c10::List<c10::optional<at::Tensor>> &',
-    'const at::ITensorListRef &',
+    "at::TensorList",
+    "const c10::List<c10::optional<at::Tensor>> &",
+    "const at::ITensorListRef &",
 ]
 
 # An ArgName is just the str name of the argument in schema;
@@ -50,44 +50,6 @@
 # It would be more symmetric for this to be called intT, but it easy to mix
 # this up with JIT int (which is int64_t in C++), so we intentionally don't
 # define intT to make it obvious when you've stuffed it up
-<<<<<<< HEAD
-int32T = BaseCppType('', 'int32_t')
-longT = BaseCppType('', 'int64_t')
-halfT = BaseCppType('at', 'Half')
-doubleT = BaseCppType('', 'double')
-floatT = BaseCppType('', 'float')
-complexHalfT = BaseCppType('c10', 'complex<c10::Half>')  # stuffing template param here is an abuse
-complexFloatT = BaseCppType('c10', 'complex<float>')
-complexDoubleT = BaseCppType('c10', 'complex<double>')
-boolT = BaseCppType('', 'bool')
-bfloat16T = BaseCppType('at', 'BFloat16')
-voidT = BaseCppType('', 'void')
-stringT = BaseCppType('c10', 'string_view')
-generatorT = BaseCppType('at', 'Generator')
-scalarTypeT = BaseCppType('at', 'ScalarType')
-tensorT = BaseCppType('at', 'Tensor')
-optionalTensorRefT = BaseCppType('at', 'OptionalTensorRef')
-tensorListT = BaseCppType('at', 'TensorList')
-iTensorListRefT = BaseCppType('at', 'ITensorListRef')
-iOptTensorListRefT = BaseCppType('at', 'IOptTensorListRef')
-dimnameT = BaseCppType('at', 'Dimname')
-dimnameListT = BaseCppType('at', 'DimnameList')
-dimVectorT = BaseCppType('at', 'DimVector')
-layoutT = BaseCppType('at', 'Layout')
-deviceT = BaseCppType('at', 'Device')
-scalarT = BaseCppType('at', 'Scalar')
-optionalScalarRefT = BaseCppType('at', 'OptionalScalarRef')
-memoryFormatT = BaseCppType('at', 'MemoryFormat')
-qschemeT = BaseCppType('at', 'QScheme')
-storageT = BaseCppType('at', 'Storage')
-streamT = BaseCppType('at', 'Stream')
-intArrayRefT = BaseCppType('at', 'IntArrayRef')
-optionalIntArrayRefT = BaseCppType('at', 'OptionalIntArrayRef')
-tensorOptionsT = BaseCppType('at', 'TensorOptions')
-typeAndSizeT = BaseCppType('torch::autograd::generated', 'TypeAndSize')
-tensorGeometryT = BaseCppType('at', 'TensorGeometry')
-SymIntT = BaseCppType('c10', 'SymInt')
-=======
 int32T = BaseCppType("", "int32_t")
 longT = BaseCppType("", "int64_t")
 halfT = BaseCppType("at", "Half")
@@ -108,8 +70,10 @@
 optionalTensorRefT = BaseCppType("at", "OptionalTensorRef")
 tensorListT = BaseCppType("at", "TensorList")
 iTensorListRefT = BaseCppType("at", "ITensorListRef")
+iOptTensorListRefT = BaseCppType("at", "IOptTensorListRef")
 dimnameT = BaseCppType("at", "Dimname")
 dimnameListT = BaseCppType("at", "DimnameList")
+dimVectorT = BaseCppType("at", "DimVector")
 layoutT = BaseCppType("at", "Layout")
 deviceT = BaseCppType("at", "Device")
 scalarT = BaseCppType("at", "Scalar")
@@ -124,7 +88,6 @@
 typeAndSizeT = BaseCppType("torch::autograd::generated", "TypeAndSize")
 tensorGeometryT = BaseCppType("at", "TensorGeometry")
 SymIntT = BaseCppType("c10", "SymInt")
->>>>>>> eab3f428
 
 # Types representing template parameters.  Technically, we probably shouldn't
 # represent them this way in codegen, but it was pretty convenient.
@@ -481,17 +444,12 @@
     # related to each other.
     def arguments(self) -> Sequence[Binding]:
         return cpp.arguments(
-<<<<<<< HEAD
-            self.func.arguments, faithful=self.faithful,
-            method=self.method, cpp_no_default_args=self.cpp_no_default_args,
-            structured_type_override=self.structured_type_override)
-=======
             self.func.arguments,
             faithful=self.faithful,
             method=self.method,
             cpp_no_default_args=self.cpp_no_default_args,
-        )
->>>>>>> eab3f428
+            structured_type_override=self.structured_type_override,
+        )
 
     def name(self) -> str:
         n = cpp.name(self.func, faithful_name_for_out_overloads=self.faithful)
@@ -573,10 +531,7 @@
                 method=method,
                 fallback_binding=fallback_binding,
                 cpp_no_default_args=f.cpp_no_default_args,
-<<<<<<< HEAD
-                structured_type_override=f.part_of_structured_group
-=======
->>>>>>> eab3f428
+                structured_type_override=f.part_of_structured_group,
             )
         else:
             faithful_signature = None
@@ -586,10 +541,7 @@
             method=method,
             fallback_binding=fallback_binding,
             cpp_no_default_args=f.cpp_no_default_args,
-<<<<<<< HEAD
-            structured_type_override=f.part_of_structured_group
-=======
->>>>>>> eab3f428
+            structured_type_override=f.part_of_structured_group,
         )
         return CppSignatureGroup(
             func=func,
@@ -613,7 +565,9 @@
     prefix: str = ""
 
     def arguments(self) -> List[Binding]:
-        return dispatcher.arguments(self.func, structured_type_override=self.structured_type_override)
+        return dispatcher.arguments(
+            self.func, structured_type_override=self.structured_type_override
+        )
 
     def name(self) -> str:
         return self.prefix + dispatcher.name(self.func)
@@ -651,13 +605,10 @@
         return f"{self.returns_type().cpp_type()} ({dispatcher_args_types_str})"
 
     @staticmethod
-<<<<<<< HEAD
-    def from_schema(func: FunctionSchema, *, structured_type_override: bool, prefix: str = '') -> 'DispatcherSignature':
+    def from_schema(
+        func: FunctionSchema, *, structured_type_override: bool, prefix: str = ""
+    ) -> "DispatcherSignature":
         return DispatcherSignature(func, structured_type_override, prefix)
-=======
-    def from_schema(func: FunctionSchema, *, prefix: str = "") -> "DispatcherSignature":
-        return DispatcherSignature(func, prefix)
->>>>>>> eab3f428
 
 
 @dataclass(frozen=True)
@@ -692,22 +643,20 @@
         return f"{native.returns_type(self.func.returns).cpp_type()} (*)({args_str})"
 
     def arguments(self) -> List[Binding]:
-        return native.arguments(self.func, structured_type_override=self.structured_type_override)
+        return native.arguments(
+            self.func, structured_type_override=self.structured_type_override
+        )
 
     def returns_type(self) -> CType:
         return native.returns_type(self.func.returns)
 
     def dispatcher_exprs(self) -> List[Expr]:
-<<<<<<< HEAD
         args = self.arguments()
-        dispatcher_args = dispatcher.arguments(self.func, structured_type_override=self.structured_type_override)
+        dispatcher_args = dispatcher.arguments(
+            self.func, structured_type_override=self.structured_type_override
+        )
         return translate.translate(args, dispatcher_args, method=False)
-=======
-        return translate.translate(
-            self.arguments(), dispatcher.arguments(self.func), method=False
-        )
-
->>>>>>> eab3f428
+
 
 @dataclass(frozen=True)
 class ViewInverseSignature:
@@ -720,16 +669,12 @@
     def decl(self) -> str:
         assert self.g.view_copy is not None
         return_type = functionalization.returns_type(self.g.view_copy.func)
-<<<<<<< HEAD
-        decls = [a.decl() for a in functionalization.inner_arguments(self.g.view_copy, is_reverse=True)]
-=======
         decls = [
             a.decl()
             for a in functionalization.inner_arguments(
-                self.g.view_copy.func, is_reverse=True
+                self.g.view_copy, is_reverse=True
             )
         ]
->>>>>>> eab3f428
         return f"static {return_type.cpp_type()} {self.name()}({', '.join(decls)});"
 
 
@@ -744,18 +689,13 @@
         # The lambda lives inside of a kernel following the dispatcher API, so its outer context is the dispatcher arguments
         # We also need to read the "reapply views" TLS at the time that the functionalization kernel was executed,
         # and plumb it into the lambda.
-<<<<<<< HEAD
-        outer_ctx = dispatcher.arguments(self.g.view.func, structured_type_override=self.g.view.part_of_structured_group) + \
-            [functionalization.reapply_views_binding]
-        capture_bindings = functionalization.capture_arguments(self.g.view, is_reverse=self.is_reverse)
-=======
-        outer_ctx = dispatcher.arguments(self.g.view.func) + [
-            functionalization.reapply_views_binding
-        ]
+        outer_ctx = dispatcher.arguments(
+            self.g.view.func,
+            structured_type_override=self.g.view.part_of_structured_group,
+        ) + [functionalization.reapply_views_binding]
         capture_bindings = functionalization.capture_arguments(
-            self.g.view.func, is_reverse=self.is_reverse
-        )
->>>>>>> eab3f428
+            self.g.view, is_reverse=self.is_reverse
+        )
         # allow_expensive_conversions is set because we want to convert
         # some reference types (IntArrayRef) to value types (vector<int64_t>).
         capture_exprs = translate.translate(
@@ -783,23 +723,15 @@
         )
 
         arg_ctx = functionalization.outer_arguments(is_reverse=self.is_reverse)
-<<<<<<< HEAD
-        capture_ctx = functionalization.capture_arguments(self.g.view, is_reverse=self.is_reverse)
-        full_ctx = arg_ctx + capture_ctx
-
-        assert self.g.view_copy is not None
-        call_bindings = functionalization.inner_arguments(self.g.view_copy, is_reverse=self.is_reverse)
-=======
         capture_ctx = functionalization.capture_arguments(
-            self.g.view.func, is_reverse=self.is_reverse
+            self.g.view, is_reverse=self.is_reverse
         )
         full_ctx = arg_ctx + capture_ctx
 
         assert self.g.view_copy is not None
         call_bindings = functionalization.inner_arguments(
-            self.g.view_copy.func, is_reverse=self.is_reverse
-        )
->>>>>>> eab3f428
+            self.g.view_copy, is_reverse=self.is_reverse
+        )
         maybe_index = functionalization.inner_call_index(self.g.view_copy.func)
         call_exprs = [
             e.expr for e in translate.translate(full_ctx, call_bindings, method=False)
@@ -845,9 +777,13 @@
     # With external backends, we'd like to enforce that they write their kernels with schemas
     # that match the Dispatcher API directly, if they can.
     if backend_index.external:
-        return DispatcherSignature.from_schema(f.func, structured_type_override=f.part_of_structured_group, prefix=prefix)
+        return DispatcherSignature.from_schema(
+            f.func, structured_type_override=f.part_of_structured_group, prefix=prefix
+        )
     else:
-        return NativeSignature(f.func, structured_type_override=f.part_of_structured_group, prefix=prefix)
+        return NativeSignature(
+            f.func, structured_type_override=f.part_of_structured_group, prefix=prefix
+        )
 
 
 # Functions only, no types
