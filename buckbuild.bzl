# NOTE: This file is shared by internal and OSS BUCK build.
# These load paths point to different files in internal and OSS environment

load("@bazel_skylib//lib:paths.bzl", "paths")
load("//tools/build_defs:fb_native_wrapper.bzl", "fb_native")
load("//tools/build_defs:fb_xplat_cxx_library.bzl", "fb_xplat_cxx_library")
load("//tools/build_defs:fb_xplat_genrule.bzl", "fb_xplat_genrule")
load("//tools/build_defs:fbsource_utils.bzl", "is_arvr_mode")
load("//tools/build_defs:glob_defs.bzl", "subdir_glob")
load("//tools/build_defs:platform_defs.bzl", "APPLETVOS", "IOS", "MACOSX")
load("//tools/build_defs:type_defs.bzl", "is_list", "is_string")
load("//tools/build_defs/android:build_mode_defs.bzl", is_production_build_android = "is_production_build")
load("//tools/build_defs/apple:build_mode_defs.bzl", is_production_build_ios = "is_production_build")
load("//tools/build_defs/windows:windows_flag_map.bzl", "windows_convert_gcc_clang_flags")
load(
    ":build_variables.bzl",
    "aten_cpu_source_list",
    "aten_native_source_list",
    "core_sources_common",
    "core_sources_full_mobile_no_backend_interface",
    "core_trainer_sources",
    "jit_core_headers",
    "jit_core_sources",
    "libtorch_profiler_sources",
)
load(
    ":pt_ops.bzl",
    "USED_PT_BACKENDS",
)
load(
    ":pt_template_srcs.bzl",
    "METAL_MASKRCNN_SOURCE_LIST",
    "METAL_SOURCE_LIST",
    "TEMPLATE_MASKRCNN_SOURCE_LIST",
    "TEMPLATE_SOURCE_LIST",
    "aten_ufunc_generated_all_cpu_sources",
    "get_gen_oplist_outs",
    "get_generate_code_bin_outs",
    "get_metal_registration_files_outs",
    "get_metal_registration_files_outs_windows",
    "get_metal_source_dict",
    "get_template_registration_file_rules",
    "get_template_registration_files_outs",
    "get_template_source_dict",
)
load(
    ":ufunc_defs.bzl",
    "aten_ufunc_generated_cpu_kernel_sources",
    "aten_ufunc_generated_cpu_sources",
    "aten_ufunc_generated_cuda_sources",
)

def read_bool(section, field, default, required = True):
    # @lint-ignore BUCKRESTRICTEDSYNTAX
    val = read_config(section, field)
    if val != None:
        if val in ["true", "True", "1"]:
            return True
        elif val in ["false", "False", "0"]:
            return False
        else:
            fail(
                "`{}:{}`: must be one of (0, 1, true, false, True, False), but was {}".format(section, field, val),
            )
    elif default != None:
        return default
    elif not required:
        return None
    else:
        fail("`{}:{}`: no value set".format(section, field))

def _is_build_mode_dev():
    if is_production_build_android():
        # Android Prod builds
        return False
    if is_production_build_ios():
        # iOS Prod builds
        return False

    return True

def _get_enable_lightweight_dispatch():
    return read_bool("pt", "enable_lightweight_dispatch", False)

def _get_enable_record_kernel_dtype():
    return read_bool("pt", "enable_record_kernel_dtype", False)

def get_enable_mobile_dispatch_keys_trimming():
    return read_bool("pt", "enable_mobile_dispatch_keys_trimming", False)

def get_disable_per_op_profiling():
    return read_bool("pt", "disable_per_op_profiling", True)

def get_strip_error_messages():
    if IS_OSS:
        return True  # always strip in OSS CI to expose potential issues
    return read_bool("pt", "strip_error_messages", not _is_build_mode_dev())

def get_enable_eager_symbolication():
    return read_bool("pt", "enable_eager_symbolication", default = False, required = False)

def get_static_dispatch_backend():
    static_dispatch_backend = native.read_config("pt", "static_dispatch_backend", None)
    if static_dispatch_backend == None:
        return []
    return static_dispatch_backend.split(";")

# @lint-ignore BUCKRESTRICTEDSYNTAX
IS_OSS = read_config("pt", "is_oss", "0") == "1"  # True for OSS BUCK build, and False for internal BUCK build

NOT_OSS = not IS_OSS

# for targets in caffe2 root path
ROOT = "//" if IS_OSS else "//xplat/caffe2"

# for targets in subfolders
ROOT_PATH = "//" if IS_OSS else "//xplat/caffe2/"

C10 = "//c10:c10" if IS_OSS else "//xplat/caffe2/c10:c10"

# a dictionary maps third party library name to fbsource and oss target
THIRD_PARTY_LIBS = {
    "FP16": ["//xplat/third-party/FP16:FP16", "//third_party:FP16"],
    "FXdiv": ["//xplat/third-party/FXdiv:FXdiv", "//third_party:FXdiv"],
    "XNNPACK": ["//xplat/third-party/XNNPACK:XNNPACK", "//third_party:XNNPACK"],
    "clog": ["//xplat/third-party/clog:clog", "//third_party:clog"],
    "cpuinfo": ["//third-party/cpuinfo:cpuinfo", "//third_party:cpuinfo"],
    "flatbuffers-api": ["//third-party/flatbuffers/fbsource_namespace:flatbuffers-api", "//third_party:flatbuffers-api"],
    "flatc": ["//third-party/flatbuffers/fbsource_namespace:flatc", "//third_party:flatc"],
    "fmt": ["//third-party/fmt:fmt", "//third_party:fmt"],
    "glog": ["//third-party/glog:glog", "//third_party:glog"],
    "gmock": ["//xplat/third-party/gmock:gtest", "//third_party:gmock"],
    "gtest": ["//xplat/third-party/gmock:gmock", "//third_party:gtest"],
    "kineto": ["//xplat/kineto/libkineto:libkineto", "//third_party:libkineto"],
    "libkineto_headers": ["//xplat/kineto/libkineto:libkineto_headers", "//third_party:libkineto_headers"],
    "omp": ["//xplat/third-party/linker_lib:omp", "//third_party:no-op"],
    "pocketfft": ["//third-party/pocket_fft:pocketfft", "//third_party:pocketfft_header"],
    "psimd": ["//xplat/third-party/psimd:psimd", "//third_party:psimd"],
    "pthreadpool": ["//xplat/third-party/pthreadpool:pthreadpool", "//third_party:pthreadpool"],
    "pthreadpool_header": ["//xplat/third-party/pthreadpool:pthreadpool_header", "//third_party:pthreadpool_header"],
    "pyyaml": ["//third-party/pyyaml:pyyaml", "//third_party:pyyaml"],
    "rt": ["//xplat/third-party/linker_lib:rt", "//third_party:rt"],
    "ruy": ["//third-party/ruy:ruy_xplat_lib", "//third_party:ruy_lib"],
    "typing-extensions": ["//third-party/typing-extensions:typing-extensions", "//third_party:typing-extensions"],
}

def third_party(name):
    if name not in THIRD_PARTY_LIBS:
        fail("Cannot find third party library " + name + ", please register it in THIRD_PARTY_LIBS first!")
    return THIRD_PARTY_LIBS[name][1] if IS_OSS else THIRD_PARTY_LIBS[name][0]

def get_pt_compiler_flags():
    return select({
        "DEFAULT": _PT_COMPILER_FLAGS + [
            "-std=gnu++17",  #to accomodate for eigen
        ],
        "ovr_config//compiler:cl": windows_convert_gcc_clang_flags(_PT_COMPILER_FLAGS),
    })

_PT_COMPILER_FLAGS = [
    "-fexceptions",
    "-frtti",
    "-Os",
    "-Wno-unknown-pragmas",
    "-Wno-write-strings",
    "-Wno-unused-variable",
    "-Wno-unused-function",
    "-Wno-deprecated-declarations",
    "-Wno-shadow",
    "-Wno-global-constructors",
    "-Wno-missing-prototypes",
]

ATEN_COMPILER_FLAGS = [
    "-fexceptions",
    "-frtti",
    "-fPIC",
    "-Os",
    "-Wno-absolute-value",
    "-Wno-deprecated-declarations",
    "-Wno-macro-redefined",
    "-Wno-tautological-constant-out-of-range-compare",
    "-Wno-unknown-pragmas",
    "-Wno-unknown-warning-option",
    "-Wno-unused-function",
    "-Wno-unused-variable",
    "-Wno-pass-failed",
    "-Wno-shadow",
]

def get_aten_compiler_flags():
    return ATEN_COMPILER_FLAGS

_COMMON_PREPROCESSOR_FLAGS = [
    "-DC10_MOBILE",
    "-DNO_EXPORT",
] + (
    ["-DC10_MOBILE_TRIM_DISPATCH_KEYS"] if get_enable_mobile_dispatch_keys_trimming() else []
) + (
    ["-DSTRIP_ERROR_MESSAGES"] if get_strip_error_messages() else []
)

def get_aten_preprocessor_flags():
    # read_config is not allowed outside of function in Starlark
    ATEN_PREPROCESSOR_FLAGS = _COMMON_PREPROCESSOR_FLAGS + [
        "-DCPU_CAPABILITY_DEFAULT",
        "-DCPU_CAPABILITY=DEFAULT",
        "-DCAFFE2_USE_LITE_PROTO",
        "-DATEN_CUDNN_ENABLED_FBXPLAT=0",
        "-DATEN_MKLDNN_ENABLED_FBXPLAT=0",
        "-DATEN_NNPACK_ENABLED_FBXPLAT=0",
        "-DATEN_MKL_ENABLED_FBXPLAT=0",
        "-DATEN_MKL_SEQUENTIAL_FBXPLAT=0",
        "-DUSE_PYTORCH_METAL",
        "-DUSE_PYTORCH_QNNPACK",
        "-DUSE_XNNPACK",
        "-DPYTORCH_QNNPACK_RUNTIME_QUANTIZATION",
        "-DAT_PARALLEL_OPENMP_FBXPLAT=0",
        "-DAT_PARALLEL_NATIVE_FBXPLAT=1",
        "-DAT_PARALLEL_NATIVE_TBB_FBXPLAT=0",
        "-DUSE_LAPACK_FBXPLAT=0",
        "-DAT_BLAS_F2C_FBXPLAT=0",
        "-DAT_BLAS_USE_CBLAS_DOT_FBXPLAT=0",
        "-DUSE_RUY_QMATMUL",
    ]
    if get_disable_per_op_profiling():
        ATEN_PREPROCESSOR_FLAGS.append("-DPYTORCH_DISABLE_PER_OP_PROFILING")
    if _get_enable_record_kernel_dtype():
        ATEN_PREPROCESSOR_FLAGS.append("-DENABLE_RECORD_KERNEL_FUNCTION_DTYPE")
    return ATEN_PREPROCESSOR_FLAGS

def get_pt_preprocessor_flags():
    # read_config is not allowed outside of function in Starlark
    PT_PREPROCESSOR_FLAGS = _COMMON_PREPROCESSOR_FLAGS + [
        "-D_THP_CORE",
        "-DUSE_SCALARS",
        "-DNO_CUDNN_DESTROY_HANDLE",
        "-DBUILD_CAFFE2",
    ]

    if _is_build_mode_dev():
        PT_PREPROCESSOR_FLAGS.append("-DENABLE_PYTORCH_NON_PRODUCTION_BUILDS")
    return PT_PREPROCESSOR_FLAGS

# This needs to be kept in sync with https://github.com/pytorch/pytorch/blob/release/1.9/torchgen/gen.py#L892
PT_BACKEND_HEADERS = [
    "CPU",
    "CUDA",
    "CompositeExplicitAutograd",
    "CompositeExplicitAutogradNonFunctional",
    "CompositeImplicitAutograd",
    "Meta",
]

def get_aten_static_dispatch_backend_headers(existing_headers):
    static_backends = get_static_dispatch_backend()
    for backend in static_backends:
        if backend != "CPU":
            existing_headers["{}Functions.h".format(backend)] = ":gen_aten[{}Functions.h]".format(backend)
            existing_headers["{}Functions_inl.h".format(backend)] = ":gen_aten[{}Functions_inl.h]".format(backend)
    return existing_headers

def get_aten_codegen_extra_params(backends):
    extra_params = {
        "force_schema_registration": True,
    }
    static_backends = get_static_dispatch_backend()
    if static_backends:
        extra_params["static_dispatch_backend"] = static_backends
        extra_params["enabled_backends"] = static_backends
    else:
        extra_params["enabled_backends"] = backends
    return extra_params

def get_jit_codegen_params():
    return []

def get_unboxing_generated_files():
    srcs = []
    if _get_enable_lightweight_dispatch():
        srcs = [
            "UnboxingFunctions.h",
            "UnboxingFunctions_0.cpp",
            "UnboxingFunctions_1.cpp",
            "UnboxingFunctions_2.cpp",
            "UnboxingFunctions_3.cpp",
            "UnboxingFunctions_4.cpp",
            "RegisterCodegenUnboxedKernels_0.cpp",
            "RegisterCodegenUnboxedKernels_1.cpp",
            "RegisterCodegenUnboxedKernels_2.cpp",
            "RegisterCodegenUnboxedKernels_3.cpp",
            "RegisterCodegenUnboxedKernels_4.cpp",
            "RegisterCodegenUnboxedKernels_5.cpp",
            "RegisterCodegenUnboxedKernels_6.cpp",
            "RegisterCodegenUnboxedKernels_7.cpp",
            "RegisterCodegenUnboxedKernels_8.cpp",
            "RegisterCodegenUnboxedKernels_9.cpp",
        ]
    res = {}
    for file_name in srcs:
        res[file_name] = [file_name]
    return res

def get_aten_generated_files(enabled_backends):
    # NB: RegisterMeta counts as an optionally enabled backend,
    # and is intentionally omitted from here
    src_files = [
        "RegisterBackendSelect.cpp",
        "RegisterCompositeImplicitAutograd.cpp",
        "RegisterCompositeExplicitAutograd.cpp",
        "RegisterCompositeExplicitAutogradNonFunctional.cpp",
        "CompositeViewCopyKernels.cpp",
        "RegisterSchema.cpp",
        "Declarations.yaml",
        "Functions.cpp",
        "Functions.h",
        "RedispatchFunctions.h",
        "NativeFunctions.h",
        "NativeMetaFunctions.h",
        "MethodOperators.h",
        "FunctionalInverses.h",
        "Operators.h",
        "Operators_0.cpp",
        "Operators_1.cpp",
        "Operators_2.cpp",
        "Operators_3.cpp",
        "Operators_4.cpp",
        "CompositeImplicitAutogradFunctions.h",
        "CompositeImplicitAutogradFunctions_inl.h",
        "CompositeExplicitAutogradFunctions.h",
        "CompositeExplicitAutogradFunctions_inl.h",
        "CompositeExplicitAutogradNonFunctionalFunctions.h",
        "CompositeExplicitAutogradNonFunctionalFunctions_inl.h",
        "core/ATenOpList.cpp",
        "core/TensorBody.h",
        "core/TensorMethods.cpp",
        "core/aten_interned_strings.h",
        "core/enum_tag.h",
    ] + get_aten_derived_type_srcs(enabled_backends)

    # This is tiresome.  A better strategy would be to unconditionally
    # generate these files, and then only actually COMPILE them depended
    # on the generated set.  C'est la vie...
    if "CPU" in enabled_backends:
        src_files.extend(aten_ufunc_generated_cpu_sources())
        src_files.extend(aten_ufunc_generated_cpu_kernel_sources())
    if "CUDA" in enabled_backends:
        # Cannot unconditionally include this, because in the Edge selective
        # build CUDA is not enabled and thus the ufunc codegen for CUDA gets
        # skipped
        src_files.extend(aten_ufunc_generated_cuda_sources())

    res = {}
    for file_name in src_files:
        res[file_name] = [file_name]
    return res

def get_aten_derived_type_src_rules(aten_rule_name, enabled_backends):
    return [
        ":{}[{}]".format(aten_rule_name, "Register" + backend + ".cpp")
        for backend in enabled_backends
    ]

def get_aten_selective_cpp_rules(aten_rule_name, enabled_backends):
    return [
        ":{}[{}]".format(aten_rule_name, f)
        for f in ["RegisterCompositeImplicitAutograd.cpp", "RegisterCompositeExplicitAutograd.cpp", "RegisterCompositeExplicitAutogradNonFunctional.cpp", "RegisterSchema.cpp", "RegisterBackendSelect.cpp", "CompositeViewCopyKernels.cpp"]
    ] + get_aten_derived_type_src_rules(aten_rule_name, enabled_backends)

def get_aten_derived_type_srcs(enabled_backends):
    return [
        "Register" + derived_type + ".cpp"
        for derived_type in enabled_backends
    ] + [
        derived_type + "Functions.h"
        for derived_type in enabled_backends
        if derived_type in PT_BACKEND_HEADERS or derived_type in get_static_dispatch_backend()
    ] + [
        derived_type + "Functions_inl.h"
        for derived_type in enabled_backends
        if derived_type in PT_BACKEND_HEADERS or derived_type in get_static_dispatch_backend()
    ]

def gen_aten_files(
        name,
        extra_flags = {},
        visibility = [],
        compatible_with = [],
        apple_sdks = None):
    extra_params = []
    force_schema_registration = extra_flags.get("force_schema_registration", False)
    op_registration_allowlist = extra_flags.get("op_registration_allowlist", None)
    op_selection_yaml_path = extra_flags.get("op_selection_yaml_path", None)
    enabled_backends = extra_flags.get("enabled_backends", None)
    static_dispatch_backend = extra_flags.get("static_dispatch_backend", None)

    if force_schema_registration:
        extra_params.append("--force_schema_registration")
    if op_registration_allowlist != None and is_string(op_registration_allowlist):
        extra_params.append("--op_registration_whitelist")
        extra_params.append(op_registration_allowlist)
    if op_selection_yaml_path != None and is_string(op_selection_yaml_path):
        extra_params.append("--op_selection_yaml_path")
        extra_params.append(op_selection_yaml_path)
    if enabled_backends != None and is_list(enabled_backends):
        extra_params.append("--backend_whitelist")
        extra_params.extend(enabled_backends)
    if _get_enable_lightweight_dispatch():
        extra_params.append("--skip_dispatcher_op_registration")
    if static_dispatch_backend:
        extra_params.append("--static_dispatch_backend")
        extra_params.extend(static_dispatch_backend)
        backends = static_dispatch_backend
    else:
        backends = enabled_backends
    fb_xplat_genrule(
        name = name,
        default_outs = ["."],
        outs = get_aten_generated_files(backends),
        cmd = "$(exe {}torchgen:gen) ".format(ROOT_PATH) + " ".join([
            "--source-path $(location {}:aten_src_path)/aten/src/ATen".format(ROOT),
            "--install_dir $OUT",
        ] + extra_params),
        visibility = visibility,
        compatible_with = compatible_with,
        apple_sdks = apple_sdks,
    )

def gen_aten_unboxing_files(
        genrule_name,
        extra_flags = {}):
    extra_params = []
    op_selection_yaml_path = extra_flags.get("op_selection_yaml_path", None)
    op_registration_allowlist = extra_flags.get("op_registration_allowlist", None)
    if op_selection_yaml_path != None and is_string(op_selection_yaml_path):
        extra_params.append("--op_selection_yaml_path")
        extra_params.append(op_selection_yaml_path)
    if op_registration_allowlist != None and is_string(op_registration_allowlist):
        extra_params.append("--op_registration_allowlist")
        extra_params.append(op_registration_allowlist)

    fb_xplat_genrule(
        name = genrule_name,
        default_outs = ["."],
        outs = get_unboxing_generated_files(),
        cmd = "$(exe {}tools:gen_unboxing_bin) ".format(ROOT_PATH) + " ".join([
            "--source-path $(location {}:aten_src_path)/aten/src/ATen".format(ROOT),
            "--install_dir $OUT",
        ] + extra_params),
        visibility = ["PUBLIC"],
    )

def copy_template_registration_files(name, apple_sdks = None):
    cmd = []
    cmd_exe = []

    template_source_dict = get_template_source_dict()

    # Ideally, we would run one copy command for a single source directory along
    # with all its child directories, but it's somewhat hard to know if a directory
    # is a child of another just bu looking at the metadata (directory relative
    # path) that we currently have since 1 directory could look like a parent of
    # another and yet come from a different filegroup() rule.
    #
    for (path_prefix, file_paths) in template_source_dict.items():
        cmd.append("mkdir -p $OUT/{}".format(path_prefix))
        cmd_exe.append("md $OUT/{}".format(path_prefix))

        # Adding *.cpp is a workaround to prevent cp from thrown an error when it
        # encounters a directory (since -r was not specified). If files with an
        # extension other than .cpp need to be copied, then the command below
        # will not work and will need to be updated.
        #
        cmd.append("cp -f $(location {0}:templated_selective_build_srcs)/{1}/*.cpp $OUT/{1}/".format(ROOT, path_prefix))
        cmd_exe.append("robocopy /E $(location {0}:templated_selective_build_srcs)/{1} $OUT/{1}".format(ROOT, path_prefix))

    if NOT_OSS:
        for file_path in TEMPLATE_MASKRCNN_SOURCE_LIST:
            maskrcnn_file = "$(location //xplat/caffe2/fb/custom_ops/maskrcnn:templated_selective_build_srcs)/" + file_path
            cmd.append("cp -f " + maskrcnn_file + " $OUT")
            cmd_exe.append("copy " + maskrcnn_file + " $OUT")

    cmd.append("mkdir -p $OUT/aten/src/ATen")
    cmd_exe.append("md $OUT/aten/src/ATen")

    # NB: CUDA is skipped here because this is selective build and CUDA is not
    # supported for selective build
    for ufunc_file in aten_ufunc_generated_all_cpu_sources("$(location " + ROOT + ":gen_aten[{}])"):
        cmd.append("cp -f " + ufunc_file + " $OUT/aten/src/ATen")
        cmd_exe.append("copy " + ufunc_file + " $OUT/aten/src/ATen")

    if NOT_OSS:
        pvd_batch_box_cox_file = "$(location //xplat/caffe2/fb/custom_ops/batch_box_cox:templated_selective_build_srcs)/register_batch_box_cox_ops.cpp"
        cmd.append("cp -f " + pvd_batch_box_cox_file + " $OUT")
        cmd_exe.append("copy " + pvd_batch_box_cox_file + " $OUT")

    fb_xplat_genrule(
        name = name,
        cmd = " && ".join(cmd),
        cmd_exe = "@powershell -Command " + ("; ".join(cmd_exe)),
        outs = get_template_registration_files_outs(IS_OSS),
        default_outs = ["."],
        apple_sdks = apple_sdks,
    )

def pt_operator_query_codegen(
        name,
        deps = [],
        train = False,
        enforce_traced_op_list = False,
        pt_allow_forced_schema_registration = True,
        compatible_with = [],
        apple_sdks = None):
    oplist_dir_name = name + "_pt_oplist"

    # @lint-ignore BUCKLINT
    fb_native.genrule(
        name = oplist_dir_name,
        cmd = ("$(exe {}tools:gen_oplist) ".format(ROOT_PATH) +
               "--model_file_list_path $(@query_outputs 'attrfilter(labels, pt_operator_library, deps(set({deps})))') " +
               ("" if enforce_traced_op_list else "--allow_include_all_overloads ") +
               "--output_dir $OUT ").format(deps = " ".join(["\"{}\"".format(d) for d in deps])),
        outs = get_gen_oplist_outs(),
        default_outs = ["."],
        compatible_with = compatible_with,
    )

    # Aten files
    aten_genrule = name + "_aten"
    extra_flags = {
        "enabled_backends": USED_PT_BACKENDS,
        "op_selection_yaml_path": "$(location :{}[selected_operators.yaml])".format(oplist_dir_name),
    }

    if train and pt_allow_forced_schema_registration:
        extra_flags["force_schema_registration"] = True

    unboxing_genrule = name + "_unboxing"
    if _get_enable_lightweight_dispatch():
        gen_aten_unboxing_files(
            unboxing_genrule,
            extra_flags = extra_flags,
        )

    static_dispatch_backend = get_static_dispatch_backend()
    if static_dispatch_backend:
        extra_flags["static_dispatch_backend"] = static_dispatch_backend

    gen_aten_files(
        aten_genrule,
        extra_flags = extra_flags,
        compatible_with = compatible_with,
        apple_sdks = apple_sdks,
    )

    # unboxing_wrappers files
    extra_params = [
        "--operators_yaml_path",
        "$(location :" + oplist_dir_name + "[selected_operators.yaml])",
    ]
    unboxing_and_autograd_genrule = name + "_unboxing_and_autograd"
    gen_aten_libtorch_files(
        unboxing_and_autograd_genrule,
        extra_params,
        compatible_with,
        apple_sdks = apple_sdks,
    )

    # Template runtime files (prim ops, etc)
    template_registration_genrule = name + "_template_registration"
    copy_template_registration_files(template_registration_genrule, apple_sdks = apple_sdks)

    # Files needed for metal
    if NOT_OSS:
        metal_genrule = name + "_metal"
        copy_metal(metal_genrule, apple_sdks = apple_sdks)

    srcs = get_aten_selective_cpp_rules(
        aten_genrule,
        static_dispatch_backend if static_dispatch_backend else USED_PT_BACKENDS,
    ) + get_template_registration_file_rules(template_registration_genrule, IS_OSS) + ([
        ":{}[autograd/generated/VariableType_0.cpp]".format(unboxing_and_autograd_genrule),
        ":{}[autograd/generated/VariableType_1.cpp]".format(unboxing_and_autograd_genrule),
        ":{}[autograd/generated/VariableType_2.cpp]".format(unboxing_and_autograd_genrule),
        ":{}[autograd/generated/VariableType_3.cpp]".format(unboxing_and_autograd_genrule),
        ":{}[autograd/generated/VariableType_4.cpp]".format(unboxing_and_autograd_genrule),
        ":{}[autograd/generated/ADInplaceOrViewType_0.cpp]".format(unboxing_and_autograd_genrule),
        ":{}[autograd/generated/ADInplaceOrViewType_1.cpp]".format(unboxing_and_autograd_genrule),
    ] if train else []) + ([
        ":{}[SupportedMobileModelsRegistration.cpp]".format(oplist_dir_name),
    ] if NOT_OSS else [])

    headers = {
        "selected_mobile_ops.h": ":{}[selected_mobile_ops.h]".format(oplist_dir_name),
    }

    if _get_enable_lightweight_dispatch():
        srcs.extend([
            ":{}[UnboxingFunctions_0.cpp]".format(unboxing_genrule),
            ":{}[UnboxingFunctions_1.cpp]".format(unboxing_genrule),
            ":{}[UnboxingFunctions_2.cpp]".format(unboxing_genrule),
            ":{}[UnboxingFunctions_3.cpp]".format(unboxing_genrule),
            ":{}[UnboxingFunctions_4.cpp]".format(unboxing_genrule),
            ":{}[RegisterCodegenUnboxedKernels_0.cpp]".format(unboxing_genrule),
            ":{}[RegisterCodegenUnboxedKernels_1.cpp]".format(unboxing_genrule),
            ":{}[RegisterCodegenUnboxedKernels_2.cpp]".format(unboxing_genrule),
            ":{}[RegisterCodegenUnboxedKernels_3.cpp]".format(unboxing_genrule),
            ":{}[RegisterCodegenUnboxedKernels_4.cpp]".format(unboxing_genrule),
            ":{}[RegisterCodegenUnboxedKernels_5.cpp]".format(unboxing_genrule),
            ":{}[RegisterCodegenUnboxedKernels_6.cpp]".format(unboxing_genrule),
            ":{}[RegisterCodegenUnboxedKernels_7.cpp]".format(unboxing_genrule),
            ":{}[RegisterCodegenUnboxedKernels_8.cpp]".format(unboxing_genrule),
            ":{}[RegisterCodegenUnboxedKernels_9.cpp]".format(unboxing_genrule),
        ])
        headers["UnboxingFunctions.h"] = ":{}[UnboxingFunctions.h]".format(unboxing_genrule)
    return {"headers": headers, "srcs": srcs}

def gen_aten_libtorch_files(name, extra_params = [], compatible_with = [], apple_sdks = None):
    fb_xplat_genrule(
        name = name,
        outs = get_generate_code_bin_outs(),
        default_outs = ["."],
        bash = "mkdir -p tools && " +
               "$(exe {}tools:generate_code_bin) ".format(ROOT_PATH) + " ".join(
            # Mobile build only needs libtorch - skip python bindings for now, except
            # for ovrsource, which needs Python bindings.
            (["--subset libtorch"] if not is_arvr_mode() else []) + [
                "--native-functions-path $(location {}:aten_src_path)/aten/src/ATen/native/native_functions.yaml".format(ROOT),
                "--tags-path $(location {}:aten_src_path)/aten/src/ATen/native/tags.yaml".format(ROOT),
                "--install_dir $OUT",
            ] + extra_params,
        ),
        cmd_exe = "@powershell -Command New-Item -Path tools -ItemType Directory -Force; " +
                  "$(exe {}tools:generate_code_bin) ".format(ROOT_PATH) + " ".join(
            # Mobile build only needs libtorch - skip python bindings for now, except
            # for ovrsource, which needs Python bindings.
            (["--subset libtorch"] if not is_arvr_mode() else []) + [
                "--native-functions-path $(location {}:aten_src_path)/aten/src/ATen/native/native_functions.yaml".format(ROOT),
                "--tags-path $(location {}:aten_src_path)/aten/src/ATen/native/tags.yaml".format(ROOT),
                "--install_dir $OUT",
            ] + extra_params,
        ),
        compatible_with = compatible_with,
        apple_sdks = apple_sdks,
    )

def copy_metal(name, apple_sdks = None):
    cmd = []
    cmd_exe = []
    metal_source_dict = get_metal_source_dict()

    # Copy all source files over to bring them into the per app build
    for path_prefix in sorted(metal_source_dict.keys()):
        cmd.append("mkdir -p $OUT/{}".format(path_prefix))
        cmd_exe.append("mkdir -Force $OUT/{0}".format(path_prefix))

        # Not every directory has a mm or cpp file so '2>/dev/null || :' are tricks to suppress the error messages and codes.
        cmd.append("cp -f {0}/{1}/*.mm $OUT/{1}/ 2>/dev/null || :".format("$(location //xplat/caffe2:metal_build_srcs)", path_prefix))
        cmd.append("cp -f {0}/{1}/*.cpp $OUT/{1}/ 2>/dev/null || :".format("$(location //xplat/caffe2:metal_build_srcs)", path_prefix))

        # Robocopy has a default success code of 1 which buck treats as failure so the echo masks that problem
        cmd_exe.append("(robocopy /E /NFL /NDL /NJH /NJS {0}/{1} $OUT/{1}) || ECHO robocopy failed".format("$(location //xplat/caffe2:metal_build_srcs)", path_prefix))

    # Metal custom ops currently have to be brought into selective build because they directly reference metal ops instead of
    # going through the dispatcher. There is some weird issues with the genrule and these files locations on windows though, so
    # for now we simply skip building them for windows where they very likely arent needed anyway.
    # Metal MaskRCNN custom op
    for full_path in METAL_MASKRCNN_SOURCE_LIST:
        path_prefix = paths.dirname(full_path)
        cmd.append("mkdir -p $OUT/{}".format(path_prefix))
        cmd.append("cp -f {0}/{1}/*.mm $OUT/{1}/ 2>/dev/null || :".format("$(location //xplat/caffe2/fb/metal:metal_maskrcnn_sources)", path_prefix))

    # Unet Metal Prepack Custom op
    unet_metal_prepack_file = "$(location //xplat/caffe2/fb/custom_ops/unet_metal_prepack:unet_metal_prepack_sources)"
    cmd.append("cp -f " + unet_metal_prepack_file + "/unet_metal_prepack.cpp" + " $OUT")
    cmd.append("cp -f " + unet_metal_prepack_file + "/unet_metal_prepack.mm" + " $OUT")

    fb_xplat_genrule(
        name = name,
        cmd = " && ".join(cmd),
        cmd_exe = "@powershell -Command " + ("; ".join(cmd_exe)),
        # due to an obscure bug certain custom ops werent being copied correctly on windows. ARVR also sometimes builds android targets on windows,
        # so we just exclude those targets from being copied for those platforms (They end up uncompiled anyway).
        outs = select({
            "DEFAULT": get_metal_registration_files_outs(),
            "ovr_config//os:android": get_metal_registration_files_outs_windows(),
            "ovr_config//os:windows": get_metal_registration_files_outs_windows(),
        }),
        default_outs = ["."],
        apple_sdks = apple_sdks,
    )

def get_pt_operator_registry_dict(
        name,
        deps = [],
        train = False,
        labels = [],
        env = [],
        template_select = True,
        enforce_traced_op_list = False,
        pt_allow_forced_schema_registration = True,
        enable_flatbuffer = False,
        **kwargs):
    code_gen_files = pt_operator_query_codegen(
        name,
        deps = deps,
        train = train,
        enforce_traced_op_list = enforce_traced_op_list,
        pt_allow_forced_schema_registration = pt_allow_forced_schema_registration,
        compatible_with = kwargs.get("compatible_with", []),
        apple_sdks = kwargs.get("apple_sdks"),
    )

    return dict(
        srcs = code_gen_files["srcs"],
        linker_flags = [
            "-Wl,--no-as-needed",
        ],
        # @lint-ignore BUCKLINT link_whole
        link_whole = True,
        soname = "libtorch-code-gen.$(ext)",
        header_namespace = "ATen",
        compiler_flags = get_aten_compiler_flags(),
        exported_headers = code_gen_files["headers"],
        exported_preprocessor_flags = get_aten_preprocessor_flags() + (["-DTEMPLATE_SELECTIVE_BUILD"] if template_select else []),
        headers = kwargs.pop("headers", []),
        labels = kwargs.pop("labels", []) + [
            # This library has multiple sources with the same file name
            # and does not work with Buck filegroup used in bad practices.
            # Opt out of the bad practices check with the below label.
            "bad_practices_ignore_override",
            "pt_operator_registry",
        ],
        deps = [
                   # need absolute path here
                   ROOT + ":torch_mobile_core",
                   ROOT + ":aten_cpu",
                   ROOT + ":aten_metal_prepack_header",
                   third_party("glog"),
                   C10,
               ] + ([ROOT + ":torch_mobile_train"] if train else []) +
               ([ROOT + ":flatbuffers_jit"] if enable_flatbuffer else []),
        **kwargs
    )

# these targets are shared by internal and OSS BUCK
def define_buck_targets(
        aten_default_args = dict(),
        pt_xplat_cxx_library = fb_xplat_cxx_library,
        c2_fbandroid_xplat_compiler_flags = [],
        labels = []):
    # @lint-ignore BUCKLINT
    fb_native.filegroup(
        name = "metal_build_srcs",
        # @lint-ignore BUCKRESTRICTEDSYNTAX
        srcs = glob(METAL_SOURCE_LIST),
        visibility = [
            "PUBLIC",
        ],
    )

    # @lint-ignore BUCKLINT
    fb_native.filegroup(
        name = "templated_selective_build_srcs",
        # NB: no glob here, there are generated targets in this list!
        # @lint-ignore BUCKRESTRICTEDSYNTAX
        srcs = glob(TEMPLATE_SOURCE_LIST) + aten_ufunc_generated_all_cpu_sources(":gen_aten[{}]"),
        visibility = [
            "PUBLIC",
        ],
    )

    fb_xplat_cxx_library(
        name = "th_header",
        header_namespace = "",
        exported_headers = subdir_glob([
            # TH
            ("aten/src", "TH/*.h"),
            ("aten/src", "TH/*.hpp"),
            ("aten/src", "TH/generic/*.h"),
            ("aten/src", "TH/generic/*.hpp"),
            ("aten/src", "TH/generic/simd/*.h"),
            ("aten/src", "TH/vector/*.h"),
            ("aten/src", "TH/generic/*.c"),
            ("aten/src", "TH/generic/*.cpp"),
            ("aten/src/TH", "*.h"),  # for #include <THGenerateFloatTypes.h>
            # THNN
            ("aten/src", "THNN/*.h"),
            ("aten/src", "THNN/generic/*.h"),
            ("aten/src", "THNN/generic/*.c"),
        ]),
        labels = labels,
    )

    fb_xplat_cxx_library(
        name = "aten_header",
        header_namespace = "",
        exported_headers = subdir_glob([
            # ATen Core
            ("aten/src", "ATen/core/**/*.h"),
            ("aten/src", "ATen/ops/*.h"),
            # ATen Base
            ("aten/src", "ATen/*.h"),
            ("aten/src", "ATen/cpu/**/*.h"),
            ("aten/src", "ATen/detail/*.h"),
            ("aten/src", "ATen/quantized/*.h"),
            ("aten/src", "ATen/vulkan/*.h"),
            ("aten/src", "ATen/metal/*.h"),
            ("aten/src", "ATen/nnapi/*.h"),
            # ATen Native
            ("aten/src", "ATen/native/*.h"),
            ("aten/src", "ATen/native/ao_sparse/quantized/cpu/*.h"),
            ("aten/src", "ATen/native/cpu/**/*.h"),
            ("aten/src", "ATen/native/sparse/*.h"),
            ("aten/src", "ATen/native/nested/*.h"),
            ("aten/src", "ATen/native/quantized/*.h"),
            ("aten/src", "ATen/native/quantized/cpu/*.h"),
            ("aten/src", "ATen/native/transformers/*.h"),
            ("aten/src", "ATen/native/ufunc/*.h"),
            ("aten/src", "ATen/native/utils/*.h"),
            ("aten/src", "ATen/native/vulkan/ops/*.h"),
            ("aten/src", "ATen/native/xnnpack/*.h"),
            ("aten/src", "ATen/mps/*.h"),
            ("aten/src", "ATen/native/mps/*.h"),
            # Remove the following after modifying codegen for mobile.
            ("aten/src", "ATen/mkl/*.h"),
            ("aten/src", "ATen/native/mkl/*.h"),
            ("aten/src", "ATen/native/mkldnn/*.h"),
        ]),
        visibility = ["PUBLIC"],
        labels = labels,
    )

    fb_xplat_cxx_library(
        name = "aten_vulkan_header",
        header_namespace = "",
        exported_headers = subdir_glob([
            ("aten/src", "ATen/native/vulkan/*.h"),
            ("aten/src", "ATen/native/vulkan/api/*.h"),
            ("aten/src", "ATen/native/vulkan/ops/*.h"),
            ("aten/src", "ATen/vulkan/*.h"),
        ]),
        labels = labels,
        visibility = ["PUBLIC"],
    )

    fb_xplat_cxx_library(
        name = "jit_core_headers",
        header_namespace = "",
        exported_headers = subdir_glob([("", x) for x in jit_core_headers]),
        labels = labels,
    )

    fb_xplat_cxx_library(
        name = "torch_headers",
        header_namespace = "",
        exported_headers = subdir_glob(
            [
                ("torch/csrc/api/include", "torch/**/*.h"),
                ("", "torch/csrc/**/*.h"),
                ("", "torch/csrc/generic/*.cpp"),
                ("", "torch/script.h"),
                ("", "torch/library.h"),
                ("", "torch/custom_class.h"),
                ("", "torch/custom_class_detail.h"),
                # Add again due to namespace difference from aten_header.
                ("", "aten/src/ATen/*.h"),
                ("", "aten/src/ATen/quantized/*.h"),
            ],
            exclude = [
                # Don't need on mobile.
                "torch/csrc/Exceptions.h",
                "torch/csrc/python_headers.h",
                "torch/csrc/utils/auto_gil.h",
                "torch/csrc/jit/serialization/mobile_bytecode_generated.h",
            ],
        ),
        labels = labels,
        visibility = ["PUBLIC"],
        deps = [
            ":generated-version-header",
        ],
    )

    fb_xplat_cxx_library(
        name = "aten_test_header",
        header_namespace = "",
        exported_headers = subdir_glob([
            ("aten/src", "ATen/test/*.h"),
        ]),
    )

    fb_xplat_cxx_library(
        name = "aten_metal_prepack_header",
        header_namespace = "",
        exported_headers = subdir_glob([
            ("aten/src", "ATen/native/metal/MetalPrepackOpContext.h"),
        ]),
        labels = labels,
        visibility = ["PUBLIC"],
    )

    fb_xplat_cxx_library(
        name = "torch_mobile_headers",
        header_namespace = "",
        exported_headers = subdir_glob(
            [
                ("", "torch/csrc/jit/mobile/*.h"),
            ],
        ),
        labels = labels,
        visibility = ["PUBLIC"],
    )

    fb_xplat_cxx_library(
        name = "generated_aten_config_header",
        header_namespace = "ATen",
        exported_headers = {
            "Config.h": ":generate_aten_config[Config.h]",
        },
        labels = labels,
    )

    fb_xplat_cxx_library(
        name = "generated-autograd-headers",
        header_namespace = "torch/csrc/autograd/generated",
        exported_headers = {
            "Functions.h": ":gen_aten_libtorch[autograd/generated/Functions.h]",
            "VariableType.h": ":gen_aten_libtorch[autograd/generated/VariableType.h]",
            "variable_factories.h": ":gen_aten_libtorch[autograd/generated/variable_factories.h]",
            # Don't build python bindings on mobile.
            #"python_functions.h",
        },
        labels = labels,
        visibility = ["PUBLIC"],
    )

    fb_xplat_cxx_library(
        name = "generated-version-header",
        header_namespace = "torch",
        exported_headers = {
            "version.h": ":generate-version-header[version.h]",
        },
        labels = labels,
    )

    # @lint-ignore BUCKLINT
    fb_native.genrule(
        name = "generate-version-header",
        srcs = [
            "torch/csrc/api/include/torch/version.h.in",
            "version.txt",
        ],
        cmd = "$(exe {}tools:gen-version-header) ".format(ROOT_PATH) + " ".join([
            "--template-path",
            "torch/csrc/api/include/torch/version.h.in",
            "--version-path",
            "version.txt",
            "--output-path",
            "$OUT/version.h",
        ]),
        outs = {
            "version.h": ["version.h"],
        },
        default_outs = ["."],
    )

    # @lint-ignore BUCKLINT
    fb_native.filegroup(
        name = "aten_src_path",
        srcs = [
            "aten/src/ATen/native/native_functions.yaml",
            "aten/src/ATen/native/tags.yaml",
            # @lint-ignore BUCKRESTRICTEDSYNTAX
        ] + glob(["aten/src/ATen/templates/*"]),
        visibility = [
            "PUBLIC",
        ],
    )

    fb_xplat_cxx_library(
        name = "common_core",
        srcs = [
            "caffe2/core/common.cc",
        ],
        apple_sdks = (IOS, MACOSX, APPLETVOS),
        compiler_flags = get_pt_compiler_flags(),
        labels = labels,
        # @lint-ignore BUCKLINT link_whole
        link_whole = True,
        visibility = ["PUBLIC"],
        windows_preferred_linkage = "static" if is_arvr_mode() else None,
        deps = [
            ":caffe2_headers",
            C10,
        ],
    )

    # @lint-ignore BUCKLINT
    fb_native.genrule(
        name = "generate_aten_config",
        srcs = [
            "aten/src/ATen/Config.h.in",
        ],
        cmd = "$(exe {}tools:substitute) ".format(ROOT_PATH) + " ".join([
            "--install_dir",
            "$OUT",
            "--input-file",
            "aten/src/ATen/Config.h.in",
            "--output-file",
            "Config.h",
            "--replace",
            "@AT_MKLDNN_ENABLED@",
            "ATEN_MKLDNN_ENABLED_FBXPLAT",
            "--replace",
            "@AT_MKL_ENABLED@",
            "ATEN_MKL_ENABLED_FBXPLAT",
            "--replace",
            "@AT_MKL_SEQUENTIAL@",
            "ATEN_MKL_SEQUENTIAL_FBXPLAT",
            "--replace",
            "@AT_FFTW_ENABLED@",
            "0",
            "--replace",
            "@AT_POCKETFFT_ENABLED@",
            "1",
            "--replace",
            "@AT_NNPACK_ENABLED@",
            "ATEN_NNPACK_ENABLED_FBXPLAT",
            "--replace",
            "@CAFFE2_STATIC_LINK_CUDA_INT@",
            "CAFFE2_STATIC_LINK_CUDA_FBXPLAT",
            "--replace",
            "@AT_BUILD_WITH_BLAS@",
            "USE_BLAS_FBXPLAT",
            "--replace",
            "@AT_PARALLEL_OPENMP@",
            "AT_PARALLEL_OPENMP_FBXPLAT",
            "--replace",
            "@AT_PARALLEL_NATIVE@",
            "AT_PARALLEL_NATIVE_FBXPLAT",
            "--replace",
            "@AT_PARALLEL_NATIVE_TBB@",
            "AT_PARALLEL_NATIVE_TBB_FBXPLAT",
            "--replace",
            "@AT_BUILD_WITH_LAPACK@",
            "USE_LAPACK_FBXPLAT",
            "--replace",
            "@AT_BLAS_F2C@",
            "AT_BLAS_F2C_FBXPLAT",
            "--replace",
            "@AT_BLAS_USE_CBLAS_DOT@",
            "AT_BLAS_USE_CBLAS_DOT_FBXPLAT",
        ]),
        outs = {
            "Config.h": ["Config.h"],
        },
        default_outs = ["."],
    )

    gen_aten_files(
        name = "gen_aten",
        extra_flags = get_aten_codegen_extra_params(USED_PT_BACKENDS),
        visibility = ["PUBLIC"],
    )

    gen_aten_libtorch_files(name = "gen_aten_libtorch")

    gen_aten_libtorch_files(
        name = "gen_aten_libtorch_lite",
        extra_params = get_jit_codegen_params(),
    )

    fb_xplat_cxx_library(
        name = "generated_aten_headers_cpu",
        header_namespace = "ATen",
        exported_headers = get_aten_static_dispatch_backend_headers({
            "CPUFunctions.h": ":gen_aten[CPUFunctions.h]",
            "CPUFunctions_inl.h": ":gen_aten[CPUFunctions_inl.h]",
            "CompositeExplicitAutogradFunctions.h": ":gen_aten[CompositeExplicitAutogradFunctions.h]",
            "CompositeExplicitAutogradFunctions_inl.h": ":gen_aten[CompositeExplicitAutogradFunctions_inl.h]",
            "CompositeExplicitAutogradNonFunctionalFunctions.h": ":gen_aten[CompositeExplicitAutogradNonFunctionalFunctions.h]",
            "CompositeExplicitAutogradNonFunctionalFunctions_inl.h": ":gen_aten[CompositeExplicitAutogradNonFunctionalFunctions_inl.h]",
            "CompositeImplicitAutogradFunctions.h": ":gen_aten[CompositeImplicitAutogradFunctions.h]",
            "CompositeImplicitAutogradFunctions_inl.h": ":gen_aten[CompositeImplicitAutogradFunctions_inl.h]",
            "FunctionalInverses.h": ":gen_aten[FunctionalInverses.h]",
            "Functions.h": ":gen_aten[Functions.h]",
            "MethodOperators.h": ":gen_aten[MethodOperators.h]",
            "NativeFunctions.h": ":gen_aten[NativeFunctions.h]",
            "NativeMetaFunctions.h": ":gen_aten[NativeMetaFunctions.h]",
            "Operators.h": ":gen_aten[Operators.h]",
            "RedispatchFunctions.h": ":gen_aten[RedispatchFunctions.h]",
            "core/TensorBody.h": ":gen_aten[core/TensorBody.h]",
            "core/aten_interned_strings.h": ":gen_aten[core/aten_interned_strings.h]",
            "core/enum_tag.h": ":gen_aten[core/enum_tag.h]",
        }),
        labels = labels,
    )

    fb_xplat_cxx_library(
        name = "torch_mobile_observer",
        srcs = [
            "torch/csrc/jit/mobile/observer.cpp",
        ] + ([] if IS_OSS else ["torch/fb/observers/MobileObserverUtil.cpp"]),
        compiler_flags = ["-fexceptions"],
        header_namespace = "",
        exported_headers = subdir_glob(
            [
                ("", "torch/csrc/jit/mobile/observer.h"),
            ] + ([] if IS_OSS else [
                ("", "torch/fb/observers/ObserverUtil.h"),
                ("", "torch/fb/observers/MobileObserverUtil.h"),
            ]),
        ),
        fbobjc_compiler_flags = [
            "-Wno-missing-prototypes",
        ],
        labels = labels,
        visibility = ["PUBLIC"],
        deps = [
            C10,
        ],
    )

    # Base library shared by lite-interpreter and full-jit.
    pt_xplat_cxx_library(
        name = "torch_common",
        srcs = core_sources_common,
        compiler_flags = get_pt_compiler_flags(),
        exported_preprocessor_flags = get_pt_preprocessor_flags(),
        # @lint-ignore BUCKLINT link_whole
        link_whole = True,
        visibility = ["PUBLIC"],
        deps = [
            ":aten_cpu",
            ":generated-autograd-headers",
            ":torch_headers",
            C10,
            third_party("libkineto_headers"),
        ],
    )

    pt_xplat_cxx_library(
        name = "torch_mobile_deserialize_common",
        srcs = [
            "torch/csrc/jit/mobile/parse_bytecode.cpp",
            "torch/csrc/jit/mobile/parse_operators.cpp",
            "torch/csrc/jit/mobile/upgrader_mobile.cpp",
            "torch/csrc/jit/serialization/import_read.cpp",
            "torch/csrc/jit/serialization/unpickler.cpp",
        ],
        header_namespace = "",
        exported_headers = [
            "torch/csrc/jit/serialization/import_read.h",
            "torch/csrc/jit/serialization/unpickler.h",
        ],
        compiler_flags = get_pt_compiler_flags(),
        exported_preprocessor_flags = get_pt_preprocessor_flags(),
        extra_flags = {
            "fbandroid_compiler_flags": ["-frtti"],
        },
        # torch_mobile_deserialize brings in sources neccessary to read a module
        # which depends on mobile module definition
        # link_whole is enable so that all symbols neccessary for mobile module are compiled
        # instead of only symbols used while loading; this prevents symbol
        # found definied in runtime
        # @lint-ignore BUCKLINT link_whole
        link_whole = True,
        linker_flags = ["-Wl,--no-as-needed"],
        visibility = ["PUBLIC"],
        exported_deps = [
            ":aten_cpu",
            ":caffe2_headers",
            ":caffe2_serialize",
            ":torch_common",
            ":torch_headers",
            ":torch_mobile_headers",
            ":torch_mobile_module",
            ":torch_mobile_observer",
            C10,
        ],
    )

    pt_xplat_cxx_library(
        name = "torch_mobile_module",
        srcs = [
            "torch/csrc/jit/mobile/function.cpp",
            "torch/csrc/jit/mobile/interpreter.cpp",
            "torch/csrc/jit/mobile/module.cpp",
        ],
        header_namespace = "",
        exported_headers = [
        ],
        compiler_flags = get_pt_compiler_flags(),
        exported_preprocessor_flags = get_pt_preprocessor_flags() + (["-DSYMBOLICATE_MOBILE_DEBUG_HANDLE"] if get_enable_eager_symbolication() else []),
        extra_flags = {
            "fbandroid_compiler_flags": ["-frtti"],
        },
        # @lint-ignore BUCKLINT link_whole
        link_whole = True,
        linker_flags = [
            "-Wl,--no-as-needed",
        ],
        visibility = ["PUBLIC"],
        exported_deps = [
            ":aten_cpu",
            ":caffe2_headers",
            ":torch_common",
            ":torch_headers",
            ":torch_mobile_headers",
            ":torch_mobile_observer",
            C10,
        ],
    )

    pt_xplat_cxx_library(
        name = "torch_mobile_debug_symbolication",
        srcs = [
            # included in aten_cpu "torch/csrc/jit/frontend/source_range.cpp",
            "torch/csrc/jit/ir/scope.cpp",
            "torch/csrc/jit/mobile/debug_info.cpp",
            "torch/csrc/jit/serialization/callstack_debug_info_serialization.cpp",
            "torch/csrc/jit/serialization/source_range_serialization.cpp",
            "torch/csrc/jit/serialization/pickle.cpp",
            # pickler.cpp doesn't seem to be needed.
            # "torch/csrc/jit/serialization/pickler.cpp",
            # included in core_sources_common "torch/csrc/jit/serialization/unpickler.cpp",
        ],
        compiler_flags = get_pt_compiler_flags(),
        exported_preprocessor_flags = get_pt_preprocessor_flags(),
        header_namespace = "",
        # @lint-ignore BUCKLINT link_whole
        link_whole = True,
        linker_flags = [
            "-Wl,--no-as-needed",
        ],
        visibility = ["PUBLIC"],
        deps = [
            ":torch_mobile_deserialize",
        ],
        exported_deps = [
            ":torch_common",
        ],
    )

    pt_xplat_cxx_library(
        name = "torch_model_tracer",
        srcs = [
            "torch/csrc/jit/mobile/model_tracer/BuildFeatureTracer.cpp",
            "torch/csrc/jit/mobile/model_tracer/CustomClassTracer.cpp",
            "torch/csrc/jit/mobile/model_tracer/KernelDTypeTracer.cpp",
            "torch/csrc/jit/mobile/model_tracer/OperatorCallTracer.cpp",
            "torch/csrc/jit/mobile/model_tracer/TracerRunner.cpp",
        ],
        header_namespace = "",
        compiler_flags = get_pt_compiler_flags(),
        exported_preprocessor_flags = get_pt_preprocessor_flags() + (["-DSYMBOLICATE_MOBILE_DEBUG_HANDLE"] if get_enable_eager_symbolication() else []),
        # @lint-ignore BUCKLINT link_whole
        link_whole = True,
        linker_flags = [
            "-Wl,--no-as-needed",
        ],
        visibility = ["PUBLIC"],
        deps = [
            ":generated-autograd-headers",
            ":torch_mobile_deserialize",
            ":torch_mobile_headers",
            ":torch_mobile_observer",
        ] + ([] if IS_OSS else ["//xplat/folly:molly"]),
        exported_deps = [
            ":aten_cpu",
            ":torch_common",
        ] + ([] if IS_OSS else [
            "//xplat/caffe2/fb/custom_ops/batch_box_cox:batch_box_cox",
            "//xplat/caffe2/fb/custom_ops/maskrcnn:maskrcnn",
        ]),
    )

    pt_xplat_cxx_library(
        name = "torch_mobile_deserialize",
        srcs = [
            "torch/csrc/jit/mobile/import.cpp",
        ],
        compiler_flags = get_pt_compiler_flags(),
        exported_preprocessor_flags = get_pt_preprocessor_flags(),
        header_namespace = "",
        exported_headers = [
            "torch/csrc/jit/mobile/import.h",
        ],
        # torch_mobile_deserialize brings in sources neccessary to read a module
        # which depends on mobile module definition
        # link_whole is enable so that all symbols neccessary for mobile module are compiled
        # instead of only symbols used while loading; this prevents symbol
        # found definied in runtime
        # @lint-ignore BUCKLINT link_whole
        link_whole = True,
        linker_flags = [
            "-Wl,--no-as-needed",
        ],
        visibility = ["PUBLIC"],
        exported_deps = [
            ":aten_cpu",
            ":caffe2_headers",
            ":caffe2_serialize",
            ":torch_common",
            ":torch_headers",
            ":torch_mobile_headers",
            ":torch_mobile_module",
            ":torch_mobile_observer",
            ":torch_mobile_deserialize_common",
            C10,
        ],
    )

    pt_xplat_cxx_library(
        name = "torch_mobile_core",
        srcs = [],
        header_namespace = "",
        exported_headers = [],
        compiler_flags = get_pt_compiler_flags(),
        exported_preprocessor_flags = get_pt_preprocessor_flags() + (["-DSYMBOLICATE_MOBILE_DEBUG_HANDLE"] if get_enable_eager_symbolication() else []),
        # torch_mobile_core brings in sources neccessary to read and run a module
        # link_whole is enabled so that all symbols linked
        # operators, registerations and other few symbols are need in runtime
        # @lint-ignore BUCKLINT link_whole
        link_whole = True,
        linker_flags = [
            "-Wl,--no-as-needed",
        ],
        visibility = ["PUBLIC"],
        deps = [
            ":generated-autograd-headers",
            ":torch_mobile_headers",
            ":torch_mobile_observer",
        ],
        exported_deps = [
            ":aten_cpu",
            ":torch_common",
            ":torch_mobile_deserialize",
            ":torch_supported_mobile_models",
        ],
    )

    pt_xplat_cxx_library(
        name = "torch_mobile_core_pickle_and_flatbuffer",
        compiler_flags = get_pt_compiler_flags(),
        exported_preprocessor_flags = get_pt_preprocessor_flags(),
        visibility = ["PUBLIC"],
        exported_deps = [
            ":flatbuffers_jit",
            ":torch_mobile_core",
        ],
    )

    pt_xplat_cxx_library(
        name = "torch_core",
        srcs = core_sources_full_mobile_no_backend_interface + [
            "torch/csrc/api/src/jit.cpp",
            "torch/csrc/jit/serialization/export_bytecode.cpp",
            "torch/csrc/jit/serialization/export_module.cpp",
        ],
        compiler_flags = get_pt_compiler_flags(),
        exported_preprocessor_flags = get_pt_preprocessor_flags(),
        visibility = [
            "//xplat/caffe2/android/...",
            "//xplat/caffe2/fb/...",
            "//xplat/caffe2/fb/model_tracer/...",
        ],
        deps = [
            ":aten_cpu",
            ":backend_interface_lib",
            ":generated-autograd-headers",
            ":torch_headers",
            ":torch_mobile_deserialize",
            third_party("glog"),
            third_party("rt"),
            C10,
        ] + ([] if IS_OSS else [
            "//xplat/caffe2/fb/custom_ops/batch_box_cox:batch_box_cox",
            "//xplat/caffe2/fb/custom_ops/maskrcnn:maskrcnn",
        ]),
        exported_deps = [
            ":torch_common",
            ":torch_mobile_train",
        ],
    )

    pt_xplat_cxx_library(
        name = "torch_train",
        srcs = [
            "torch/csrc/api/src/data/samplers/random.cpp",
            "torch/csrc/api/src/data/samplers/sequential.cpp",
            "torch/csrc/api/src/optim/optimizer.cpp",
            "torch/csrc/api/src/optim/serialize.cpp",
            "torch/csrc/api/src/optim/sgd.cpp",
            "torch/csrc/api/src/serialize/input-archive.cpp",
            "torch/csrc/api/src/serialize/output-archive.cpp",
            "torch/csrc/jit/api/module_save.cpp",
        ],
        compiler_flags = get_pt_compiler_flags(),
        exported_preprocessor_flags = get_pt_preprocessor_flags(),
        visibility = ["PUBLIC"],
        deps = [
            ":aten_cpu",
            ":torch_headers",
            ":torch",
            ":torch_core",
            ":torch_mobile_deserialize",
            ":torch_mobile_train",
            C10,
        ],
    )

    pt_xplat_cxx_library(
        name = "torch_mobile_train",
        srcs = core_trainer_sources + [
            "torch/csrc/autograd/VariableTypeManual.cpp",
            "torch/csrc/autograd/FunctionsManual.cpp",
            "torch/csrc/api/src/data/datasets/mnist.cpp",
            "torch/csrc/jit/mobile/train/export_data.cpp",
            "torch/csrc/jit/mobile/train/optim/sgd.cpp",
            "torch/csrc/jit/mobile/train/random.cpp",
            "torch/csrc/jit/mobile/train/sequential.cpp",
            ":gen_aten_libtorch[autograd/generated/Functions.cpp]",
        ],
        compiler_flags = get_pt_compiler_flags(),
        exported_preprocessor_flags = get_pt_preprocessor_flags() + ["-DUSE_MOBILE_CLASSTYPE"],
        # torch_mobile_train brings in sources neccessary to read and run a mobile
        # and save and load mobile params along with autograd
        # link_whole is enabled so that all symbols linked
        # operators, registerations and autograd related symbols are need in runtime
        # @lint-ignore BUCKLINT link_whole
        link_whole = True,
        visibility = ["PUBLIC"],
        deps = [
            ":aten_cpu",
            ":generated-autograd-headers",
            ":torch_headers",
            ":torch_mobile_deserialize",
            C10,
        ],
    )

    pt_xplat_cxx_library(
        name = "torch",
        srcs = [
            "torch/csrc/jit/runtime/register_c10_ops.cpp",
            "torch/csrc/jit/runtime/register_prim_ops_fulljit.cpp",
        ],
        compiler_flags = get_pt_compiler_flags(),
        exported_preprocessor_flags = get_pt_preprocessor_flags(),
        # torch brings in all sources neccessary to read and run a mobile module/jit module
        # link_whole is enabled so that all symbols linked
        # operators, registerations and other few symbols are need in runtime
        # @lint-ignore BUCKLINT link_whole
        link_whole = True,
        visibility = ["PUBLIC"],
        deps = [
            # This is to have autograd profiler available
            # in xplat/caffe2:torch which some builds are using
            # notable xplate/facegen:testsAndroid
            ":torch_headers",
            ":torch_kineto_profiling",
        ],
        exported_deps = [
            ":aten_cpu",
            ":torch_core",
            C10,
        ],
    )

    pt_xplat_cxx_library(
        name = "torch_mobile_train_import_data",
        srcs = [
            "torch/csrc/jit/mobile/import_data.cpp",
        ],
        compiler_flags = get_pt_compiler_flags(),
        exported_preprocessor_flags = get_pt_preprocessor_flags() + ["-DUSE_MOBILE_CLASSTYPE"],
        # torch_mobile_train_import_data brings in sources neccessary to read a mobile module
        # link_whole is enabled so that all symbols linked
        # operators other few symbols are need in runtime
        # @lint-ignore BUCKLINT link_whole
        link_whole = True,
        visibility = ["PUBLIC"],
        deps = [
            ":torch_headers",
            ":torch_mobile_observer",
            ":torch_mobile_core",
            ":torch_mobile_train",
        ],
    )

    fb_xplat_cxx_library(
        name = "torch_mobile_compatibility",
        srcs = [
            # These .cpp brought in through core_sources_common
            # "torch/csrc/jit/mobile/compatibility/runtime_compatibility.cpp",
            # "torch/csrc/jit/serialization/unpickler.cpp",
            "torch/csrc/jit/mobile/compatibility/model_compatibility.cpp",
        ],
        header_namespace = "",
        exported_headers = [
            "torch/csrc/jit/mobile/compatibility/backport.h",
            "torch/csrc/jit/mobile/compatibility/backport_manager.h",
            "torch/csrc/jit/mobile/compatibility/model_compatibility.h",
            "torch/csrc/jit/mobile/compatibility/runtime_compatibility.h",
        ],
        compiler_flags = [
            "-fexceptions",
            "-frtti",
            "-Wno-deprecated-declarations",
            "-Wno-global-constructors",
        ],
        labels = labels,
        visibility = ["PUBLIC"],
        deps = [
            ":torch_mobile_deserialize",
        ],
    )

    pt_xplat_cxx_library(
        name = "jit_module_saving",
        srcs = [
            "torch/csrc/jit/api/module_save.cpp",
            "torch/csrc/jit/serialization/export_bytecode.cpp",
            "torch/csrc/jit/serialization/export_module.cpp",
        ],
        compiler_flags = get_pt_compiler_flags(),
        exported_preprocessor_flags = get_pt_preprocessor_flags(),
        exported_headers = [
            "torch/csrc/jit/serialization/export.h",
            "torch/csrc/jit/serialization/flatbuffer_serializer_jit.h",
        ],
        visibility = ["PUBLIC"],
        deps = [
            ":torch",
            ":torch_mobile_core",
        ],
    )

    pt_xplat_cxx_library(
        name = "torch_mobile_model_tracer",
        srcs = [
            "torch/csrc/jit/mobile/model_tracer/MobileModelRunner.cpp",
            "torch/csrc/jit/mobile/model_tracer/TensorUtils.cpp",
        ],
        headers = [
            "torch/csrc/jit/mobile/model_tracer/MobileModelRunner.h",
            "torch/csrc/jit/mobile/model_tracer/TensorUtils.h",
        ],
        header_namespace = "",
        exported_headers = [
            "torch/csrc/jit/mobile/model_tracer/MobileModelRunner.h",
        ],
        compiler_flags = get_pt_compiler_flags(),
        exported_preprocessor_flags = get_pt_preprocessor_flags() + (["-DSYMBOLICATE_MOBILE_DEBUG_HANDLE"] if get_enable_eager_symbolication() else []),
        # torch_mobile_model_tracer brings in sources neccessary to read and run a jit module
        # and trace the ops
        # link_whole is enabled so that all symbols linked
        # operators, registerations and other few symbols are need in runtime
        # @lint-ignore BUCKLINT link_whole
        link_whole = True,
        linker_flags = [
            "-Wl,--no-as-needed",
        ],
        visibility = ["PUBLIC"],
        deps = [
            ":caffe2_serialize",
            ":generated-autograd-headers",
            ":torch_mobile_headers",
            ":torch_mobile_observer",
            ":torch_mobile_core",
        ] + ([] if IS_OSS else ["//xplat/folly:molly"]),
        exported_deps = [
            ":aten_cpu",
            ":torch_common",
        ] + ([] if IS_OSS else [
            "//xplat/caffe2/fb/custom_ops/batch_box_cox:batch_box_cox",
            "//xplat/caffe2/fb/custom_ops/maskrcnn:maskrcnn",
            "//xplat/caffe2/fb/custom_ops/sparsenn:sparsenn-all",
        ]),
    )

    pt_xplat_cxx_library(
        name = "torch_mobile_core_flatbuffer",
        srcs = [],
        header_namespace = "",
        exported_headers = [],
        compiler_flags = get_pt_compiler_flags(),
        exported_preprocessor_flags = get_pt_preprocessor_flags() + (["-DSYMBOLICATE_MOBILE_DEBUG_HANDLE"] if get_enable_eager_symbolication() else []),
        # @lint-ignore BUCKLINT link_whole
        link_whole = True,
        linker_flags = [
            "-Wl,--no-as-needed",
        ],
        visibility = ["PUBLIC"],
        deps = [
            ":generated-autograd-headers",
            ":torch_mobile_headers",
            ":torch_mobile_observer",
        ],
        exported_deps = [
            ":aten_cpu",
            ":torch_common",
        ] + ([] if IS_OSS else [
            "//xplat/caffe2/fb/runtime:torch_mobile_deserialize_flatbuffer",
        ]),
    )

    fb_xplat_cxx_library(
        name = "backend_interface_lib",
        srcs = [
            "torch/csrc/jit/backends/backend_debug_info.cpp",
            "torch/csrc/jit/backends/backend_interface.cpp",
        ],
        compiler_flags = get_pt_compiler_flags(),
        fbandroid_compiler_flags = c2_fbandroid_xplat_compiler_flags,
        # @lint-ignore BUCKLINT link_whole
        link_whole = True,
        linker_flags = [
            "-Wl,--no-as-needed",
        ],
        visibility = ["PUBLIC"],
        exported_deps = [
            ":aten_cpu",
            ":torch_common",
        ],
    )

    pt_xplat_cxx_library(
        name = "torch_kineto_profiling",
        srcs = libtorch_profiler_sources,
        compiler_flags = get_pt_compiler_flags() + ["-Wno-error"],
        exported_preprocessor_flags = get_pt_preprocessor_flags() + [
            "-DUSE_KINETO",
            "-DUSE_KINETO_UPDATED",
            # Need this otherwise USE_KINETO is undefed
            # for mobile
            "-DEDGE_PROFILER_USE_KINETO",
        ],
        # @lint-ignore BUCKLINT link_whole
        link_whole = True,
        linker_flags = [
            "-Wl,--no-as-needed",
        ],
        visibility = ["PUBLIC"],
        deps = [
            third_party("glog"),
            third_party("kineto"),
        ],
        exported_deps = [
            ":aten_cpu",
            ":torch_common",
        ],
    )

    pt_xplat_cxx_library(
        name = "torch_edge_profiling",
        srcs = ["torch/csrc/jit/mobile/profiler_edge.cpp"],
        compiler_flags = get_pt_compiler_flags() + ["-Wno-error"],
        exported_preprocessor_flags = get_pt_preprocessor_flags() + [
            "-DUSE_KINETO",
            "-DUSE_KINETO_UPDATED",
            "-DEDGE_PROFILER_USE_KINETO",
        ],
        # @lint-ignore BUCKLINT link_whole
        link_whole = True,
        linker_flags = [
            "-Wl,--no-as-needed",
        ],
        visibility = ["PUBLIC"],
        exported_deps = [
            ":torch_common",
            ":torch_kineto_profiling",
            ":torch_mobile_core",
        ],
    )

    fb_xplat_genrule(
        name = "mobile_bytecode_header",
        srcs = [
            "torch/csrc/jit/serialization/mobile_bytecode.fbs",
        ],
        outs = {
            "mobile_bytecode_generated.h": ["mobile_bytecode_generated.h"],
        },
        cmd = "$(exe {})".format(third_party("flatc")) +
              " --cpp --gen-mutable --scoped-enums -o ${OUT} ${SRCS}",
        default_outs = ["."],
        visibility = [
            "{}:mobile_bytecode".format(ROOT),
        ],
    )

    # Users of this target will need to add third_party("flatbuffers-api") as a
    # dep.
    fb_xplat_cxx_library(
        name = "mobile_bytecode",
        header_namespace = "",
        exported_headers = {
            "torch/csrc/jit/serialization/mobile_bytecode_generated.h": ":mobile_bytecode_header[mobile_bytecode_generated.h]",
        },
        # Avoid leaking implementation details by only exposing this header to
        # the internals of the loader/serializer layer.
        visibility = [
            "{}:flatbuffer_loader".format(ROOT),
            "{}:flatbuffer_serializer".format(ROOT),
        ],
    )

    fb_xplat_cxx_library(
        name = "flatbuffers_serializer_mobile",
        srcs = ["torch/csrc/jit/serialization/flatbuffer_serializer.cpp"],
        exported_headers = [
            "torch/csrc/jit/serialization/flatbuffer_serializer.h",
        ],
        compiler_flags = [
            "-g0",
            "-O3",
            "-fexceptions",
            "-frtti",
            "-Wno-deprecated-declarations",
        ] + (["-DFB_XPLAT_BUILD"] if not IS_OSS else []),
        visibility = ["PUBLIC"],
        deps = [
            ":mobile_bytecode",
            ":torch_mobile_module",
            C10,
            third_party("flatbuffers-api"),
        ],
        exported_deps = [
            ":torch_mobile_train",
        ],
    )

    pt_xplat_cxx_library(
        name = "flatbuffer_loader",
        srcs = [
            "torch/csrc/jit/mobile/flatbuffer_loader.cpp",
        ],
        exported_headers = [
            "torch/csrc/jit/mobile/flatbuffer_loader.h",
        ],
        compiler_flags = get_pt_compiler_flags() + ["-Wno-error"],
        exported_preprocessor_flags = get_pt_preprocessor_flags() + [
            "-DUSE_KINETO",
            "-DUSE_KINETO_UPDATED",
            # Need this otherwise USE_KINETO is undefed
            # for mobile
            "-DEDGE_PROFILER_USE_KINETO",
        ] + (["-DFB_XPLAT_BUILD"] if not IS_OSS else []),
        extra_flags = {
            "fbandroid_compiler_flags": ["-frtti"],
        },
        # torch_mobile_deserialize brings in sources neccessary to read a module
        # which depends on mobile module definition
        # link_whole is enable so that all symbols neccessary for mobile module are compiled
        # instead of only symbols used while loading; this prevents symbol
        # found definied in runtime
        # @lint-ignore BUCKLINT link_whole
        link_whole = True,
        linker_flags = [
            "-Wl,--no-as-needed",
        ],
        visibility = ["PUBLIC"],
        deps = [
            ":mobile_bytecode",
            third_party("flatbuffers-api"),
        ],
        exported_deps = [
            ":torch_mobile_deserialize",
            C10,
        ],
    )

    fb_xplat_cxx_library(
        name = "flatbuffers_serializer_jit",
        srcs = ["torch/csrc/jit/serialization/flatbuffer_serializer_jit.cpp"],
        exported_headers = [
            "torch/csrc/jit/serialization/flatbuffer_serializer_jit.h",
        ],
        compiler_flags = [
            "-g0",
            "-O3",
            "-fexceptions",
            "-frtti",
            "-Wno-deprecated-declarations",
        ],
        linker_flags = [
            "-Wl,--no-as-needed",
        ],
        visibility = ["PUBLIC"],
        deps = [
            ":flatbuffer_loader",
<<<<<<< HEAD
            ":flatbuffers_serializer_mobile",
            ":mobile_bytecode",
=======
            ":flatbuffer_serializer",
>>>>>>> 69156764
            ":torch_core",
            ":torch_mobile_module",
            C10,
        ],
    )

    fb_xplat_cxx_library(
        name = "flatbuffers_jit",
        visibility = ["PUBLIC"],
        exported_deps = [
            ":flatbuffer_loader",
            ":flatbuffers_serializer_mobile",
            ":flatbuffers_serializer_jit",
        ],
    )

    fb_xplat_cxx_library(
        name = "flatbuffers_mobile",
        visibility = ["PUBLIC"],
        exported_deps = [
            ":flatbuffer_loader",
            ":flatbuffers_serializer_mobile",
        ],
    )

    pt_xplat_cxx_library(
        name = "torch_supported_mobile_models",
        srcs = [
            "fb/supported_mobile_models/SupportedMobileModels.cpp",
        ] if NOT_OSS else [],
        header_namespace = "",
        exported_headers = ["fb/supported_mobile_models/SupportedMobileModels.h"] if NOT_OSS else [],
        compiler_flags = get_pt_compiler_flags() + ["-Wno-error"],
        exported_preprocessor_flags = get_pt_preprocessor_flags() + (["-DSYMBOLICATE_MOBILE_DEBUG_HANDLE"] if get_enable_eager_symbolication() else []),
        # @lint-ignore BUCKLINT link_whole
        link_whole = True,
        linker_flags = [
            "-Wl,--no-as-needed",
        ],
        visibility = ["PUBLIC"],
        deps = [],
        exported_deps = [
            "//xplat/caffe2/fb/custom_ops/batch_box_cox:batch_box_cox",
            "//xplat/caffe2/fb/custom_ops/maskrcnn:maskrcnn",
        ] if NOT_OSS else [],
    )

    fb_xplat_cxx_library(
        name = "static_runtime",
        srcs = [
            "torch/csrc/jit/runtime/static/fusion.cpp",
            "torch/csrc/jit/runtime/static/generated_ops.cpp",
            "torch/csrc/jit/runtime/static/impl.cpp",
            "torch/csrc/jit/runtime/static/memory_planner.cpp",
            "torch/csrc/jit/runtime/static/native_ops.cpp",
            "torch/csrc/jit/runtime/static/ops.cpp",
            "torch/csrc/jit/runtime/static/passes.cpp",
            "torch/csrc/jit/runtime/static/te_wrapper.cpp",
        ],
        compiler_flags = ["-fexceptions"],
        labels = labels,
        # @lint-ignore BUCKLINT link_whole
        link_whole = True,
        visibility = ["PUBLIC"],
        windows_preferred_linkage = "static" if is_arvr_mode() else None,
        deps = [
            ":aten_cpu",
            ":caffe2_headers",
            ":torch_core",
            C10,
        ],
    )

    # aten_cpu and aten_native_cpu
    for name, srcs in [
        ("aten_cpu", jit_core_sources + aten_cpu_source_list + [
            # Generated
            ":gen_aten[Functions.cpp]",
            ":gen_aten[Operators_0.cpp]",
            ":gen_aten[Operators_1.cpp]",
            ":gen_aten[Operators_2.cpp]",
            ":gen_aten[Operators_3.cpp]",
            ":gen_aten[Operators_4.cpp]",
            ":gen_aten[core/ATenOpList.cpp]",
            ":gen_aten[core/TensorMethods.cpp]",
            # Needed by ATen/native/EmbeddingBag.cpp
            "caffe2/perfkernels/embedding_lookup_idx.cc",
        ]),
        ("aten_native_cpu", aten_native_source_list),
    ]:
        fb_xplat_cxx_library(
            name = name,
            srcs = srcs,
            header_namespace = "",
            # @lint-ignore BUCKLINT
            link_whole = True,
            visibility = ["PUBLIC"],
            deps = [
                third_party("omp"),
                third_party("cpuinfo"),
                third_party("glog"),
                third_party("XNNPACK"),
                third_party("pocketfft"),
            ],
            compiler_flags = get_aten_compiler_flags(),
            exported_preprocessor_flags = get_aten_preprocessor_flags(),
            exported_deps = [
                ":aten_header",
                ":caffe2_headers",
                ":common_core",
                ":generated_aten_config_header",
                ":generated_aten_headers_cpu",
                ":jit_core_headers",
                ":pthreadpool",
                third_party("fmt"),
                third_party("ruy"),
                C10,
                ROOT_PATH + "aten/src/ATen/native/quantized/cpu/qnnpack:pytorch_qnnpack",
            ],
            labels = labels,
            **aten_default_args
        )

    fb_xplat_cxx_library(
        name = "lean_runtime_with_flatbuffer",
        srcs = [
            "aten/src/ATen/core/DeprecatedTypePropertiesRegistry.cpp",
            "torch/csrc/jit/mobile/import.cpp",
            "torch/csrc/jit/mobile/module.cpp",
            "torch/csrc/jit/mobile/observer.cpp",
            "torch/csrc/jit/serialization/import_read.cpp",
        ],
        header_namespace = "",
        exported_headers = subdir_glob(
            [
                ("", "torch/csrc/jit/ir/*.h"),
                ("", "caffe2/serialize/*.h"),
                ("", "caffe2/utils/*.h"),
                ("", "caffe2/core/*.h"),
                ("", "torch/csrc/*.h"),
                ("", "torch/csrc/api/include/torch/*.h"),
                ("", "torch/csrc/autograd/*.h"),
                ("", "torch/csrc/autograd/*/*.h"),
                ("", "torch/csrc/jit/api/*.h"),
                ("", "torch/csrc/jit/backends/*.h"),
                ("", "torch/csrc/jit/mobile/*.h"),
                ("", "torch/csrc/jit/runtime/*.h"),
                ("", "torch/csrc/jit/passes/*.h"),
                ("", "torch/csrc/jit/python/*.h"),
                ("", "torch/csrc/jit/frontend/*.h"),
                ("", "torch/csrc/jit/serialization/*.h"),
                ("", "torch/csrc/utils/*.h"),
                ("", "aten/src/ATen/quantized/*.h"),
            ] + ([
                ("third_party/miniz-2.1.0", "*.h"),
            ] if NOT_OSS else []),
            exclude = [
                "torch/csrc/jit/serialization/mobile_bytecode_generated.h",
            ],
        ),
        compiler_flags = get_pt_compiler_flags() + select({
            "DEFAULT": [],
            "ovr_config//os:xtensa-xos": [
                "-fdata-sections",
                "-ffunction-sections",
            ],
        }),
        exported_preprocessor_flags = get_pt_preprocessor_flags() + [
            "-DMIN_EDGE_RUNTIME",
        ],
        linker_flags = [
            "-Wl,--no-as-needed",
        ] + select({
            "DEFAULT": [],
            "ovr_config//os:macos": [
                "-dead_strip",
            ],
            "ovr_config//os:xtensa-xos": [
                "-Wl,--gc-sections",
            ],
        }),
        visibility = ["PUBLIC"],
        exported_deps = [
            ":lean_runtime_with_tensor",
        ],
    )

    pt_xplat_cxx_library(
        name = "lean_runtime_with_tensor",
        srcs = [
            "aten/src/ATen/Context.cpp",
            "aten/src/ATen/EmptyTensor.cpp",
            "aten/src/ATen/Utils.cpp",
            "aten/src/ATen/detail/CUDAHooksInterface.cpp",
            ":gen_aten[Operators_0.cpp]",
            ":gen_aten[Operators_1.cpp]",
            ":gen_aten[Operators_2.cpp]",
            ":gen_aten[Operators_3.cpp]",
            ":gen_aten[Operators_4.cpp]",
            ":gen_aten[core/TensorMethods.cpp]",
        ],
        header_namespace = "",
        exported_headers = [
            "torch/csrc/jit/runtime/custom_operator.h",
            ":gen_aten[core/TensorBody.h]",
        ],
        compiler_flags = get_pt_compiler_flags() + select({
            "DEFAULT": [],
            "ovr_config//os:xtensa-xos": [
                "-fdata-sections",
                "-ffunction-sections",
            ],
        }),
        exported_preprocessor_flags = get_pt_preprocessor_flags() + ["-DMIN_EDGE_RUNTIME"] + select({
            "DEFAULT": [],
            "ovr_config//os:xtensa-xos": [
                "-Dthread_local=",
            ],
        }),
        # @lint-ignore BUCKLINT link_whole
        link_whole = True,
        linker_flags = [
            "-Wl,--no-as-needed",
        ],
        visibility = ["PUBLIC"],
        exported_deps = [
            ":generated_aten_config_header",
            ":lean_runtime_with_op",
            ":aten_header",
            C10,
        ] + (["//xplat/caffe2/fb/embedded:experimental"] if NOT_OSS else []),
    )

    pt_xplat_cxx_library(
        name = "lean_runtime_with_op",
        srcs = [
            "aten/src/ATen/SequenceNumber.cpp",
            "aten/src/ATen/core/boxing/KernelFunction.cpp",
            "aten/src/ATen/core/custom_class.cpp",
            "aten/src/ATen/core/dispatch/DispatchKeyExtractor.cpp",
            "aten/src/ATen/core/dispatch/Dispatcher.cpp",
            "aten/src/ATen/core/dispatch/ObservedOperators.cpp",
            "aten/src/ATen/core/dispatch/OperatorEntry.cpp",
            "aten/src/ATen/core/interned_strings.cpp",
            "aten/src/ATen/core/library.cpp",
            "aten/src/ATen/core/op_registration/infer_schema.cpp",
            "aten/src/ATen/core/function_schema.cpp",
            "aten/src/ATen/core/operator_name.cpp",
            "aten/src/ATen/core/register_symbols.cpp",
            "aten/src/ATen/core/tensor_type.cpp",
            "aten/src/ATen/core/union_type.cpp",
            "aten/src/ATen/record_function.cpp",
            "torch/csrc/jit/frontend/edit_distance.cpp",
            "torch/csrc/jit/frontend/error_report.cpp",
            "torch/csrc/jit/frontend/function_schema_parser.cpp",
            "torch/csrc/jit/frontend/lexer.cpp",
            "torch/csrc/jit/frontend/schema_type_parser.cpp",
            "torch/csrc/jit/frontend/source_range.cpp",
            "torch/csrc/jit/frontend/strtod.cpp",
            "torch/csrc/jit/mobile/parse_operators.cpp",
            "torch/csrc/jit/mobile/prim_ops_registery.cpp",
            "torch/csrc/jit/runtime/operator.cpp",
            "torch/csrc/jit/runtime/slice_indices_adjust.cpp",
        ],
        header_namespace = "",
        exported_headers = [
            "torch/csrc/jit/frontend/edit_distance.h",
            "torch/csrc/jit/runtime/slice_indices_adjust.h",
        ],
        compiler_flags = get_pt_compiler_flags() + select({
            "DEFAULT": [],
            "ovr_config//os:xtensa-xos": [
                "-fdata-sections",
                "-ffunction-sections",
            ],
        }),
        exported_preprocessor_flags = get_pt_preprocessor_flags() + ["-DMIN_EDGE_RUNTIME"] + select({
            "DEFAULT": [],
            "ovr_config//os:xtensa-xos": [
                "-Dthread_local=",
            ],
        }),
        # @lint-ignore BUCKLINT link_whole
        link_whole = True,
        linker_flags = [
            "-Wl,--no-as-needed",
        ],
        visibility = ["PUBLIC"],
        exported_deps = [
            ":min_runtime_lib",
            C10,
        ],
    )

    pt_xplat_cxx_library(
        name = "min_runtime_lib",
        srcs = [
            "aten/src/ATen/ScalarOps.cpp",
            "aten/src/ATen/core/Dict.cpp",
            "aten/src/ATen/core/List.cpp",
            "aten/src/ATen/core/class_type.cpp",
            "aten/src/ATen/core/dynamic_type.cpp",
            "aten/src/ATen/core/ivalue.cpp",
            "aten/src/ATen/core/type.cpp",
            "aten/src/ATen/core/type_factory.cpp",
            "aten/src/ATen/native/prim_native_functions.cpp",
            "torch/csrc/jit/mobile/function.cpp",
            "torch/csrc/jit/mobile/interpreter.cpp",
            "torch/csrc/jit/mobile/parse_bytecode.cpp",
            "torch/csrc/jit/mobile/promoted_prim_ops.cpp",
            "torch/csrc/jit/mobile/register_ops_common_utils.cpp",
            "torch/csrc/jit/mobile/type_parser.cpp",
            "torch/csrc/jit/runtime/instruction.cpp",
            "torch/csrc/jit/runtime/jit_exception.cpp",
            "torch/csrc/jit/runtime/vararg_functions.cpp",
        ],
        header_namespace = "",
        exported_headers = [
            "caffe2/serialize/versions.h",
            "torch/csrc/jit/backends/backend_exception.h",
            "torch/csrc/jit/mobile/register_ops_common_utils.h",
            "torch/csrc/jit/runtime/instruction.h",
            "torch/csrc/jit/runtime/jit_exception.h",
            "torch/csrc/jit/runtime/operator.h",
            "torch/csrc/jit/runtime/operator_options.h",
            "torch/csrc/jit/runtime/vararg_functions.h",
            "torch/csrc/jit/serialization/import_export_constants.h",
            "torch/csrc/jit/serialization/import_export_functions.h",
        ],
        compiler_flags = get_pt_compiler_flags() + select({
            "DEFAULT": [],
            "ovr_config//os:xtensa-xos": [
                "-fexceptions",
                "-fdata-sections",
                "-ffunction-sections",
            ],
        }),
        exported_preprocessor_flags = get_pt_preprocessor_flags() + ["-DMIN_EDGE_RUNTIME"] + select({
            "DEFAULT": [],
            "ovr_config//os:xtensa-xos": [
                "-Dthread_local=",
            ],
        }),
        # @lint-ignore BUCKLINT link_whole
        link_whole = True,
        linker_flags = [
            "-Wl,--no-as-needed",
        ],
        visibility = ["PUBLIC"],
        exported_deps = [
            ":aten_header",
            ":generated_aten_headers_cpu",
            ":jit_core_headers",
            ":torch_mobile_headers",
            C10,
        ],
    )<|MERGE_RESOLUTION|>--- conflicted
+++ resolved
@@ -1792,12 +1792,7 @@
         visibility = ["PUBLIC"],
         deps = [
             ":flatbuffer_loader",
-<<<<<<< HEAD
             ":flatbuffers_serializer_mobile",
-            ":mobile_bytecode",
-=======
-            ":flatbuffer_serializer",
->>>>>>> 69156764
             ":torch_core",
             ":torch_mobile_module",
             C10,
