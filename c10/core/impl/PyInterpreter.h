#pragma once

#include <c10/core/Device.h>
#include <c10/core/Layout.h>
#include <c10/core/SymIntArrayRef.h>
#include <c10/macros/Macros.h>
#include <c10/util/ArrayRef.h>
#include <c10/util/intrusive_ptr.h>
#include <c10/util/python_stub.h>
#include <string>
#include <vector>

// Forward declarations

namespace c10 {
struct IValue;
class OperatorHandle;
struct TensorImpl;
struct SafePyObject;
} // namespace c10

namespace torch {
namespace jit {
using Stack = std::vector<c10::IValue>;
}
} // namespace torch

// Actual implementation

namespace c10 {
namespace impl {

struct C10_API PyInterpreter;

<<<<<<< HEAD
struct C10_API GPUTraceFunctionWrapper {
  using event_creation_sig = void(const PyInterpreter*, uintptr_t event);
  using event_deletion_sig = void(const PyInterpreter*, uintptr_t event);
  using event_record_sig =
      void(const PyInterpreter*, uintptr_t event, uintptr_t stream);
  using event_wait_sig =
      void(const PyInterpreter*, uintptr_t event, uintptr_t stream);
  using memory_allocation_sig = void(const PyInterpreter*, uintptr_t pointer);
  using memory_deallocation_sig = void(const PyInterpreter*, uintptr_t pointer);
  using stream_creation_sig = void(const PyInterpreter*, uintptr_t stream);
  using device_synchronization_sig = void(const PyInterpreter*);
  using stream_synchronization_sig =
      void(const PyInterpreter*, uintptr_t stream);
  using event_synchronization_sig = void(const PyInterpreter*, uintptr_t event);

  event_creation_sig* event_creation_fn_;
  event_deletion_sig* event_deletion_fn_;
  event_record_sig* event_record_fn_;
  event_wait_sig* event_wait_fn_;
  memory_allocation_sig* memory_allocation_fn_;
  memory_deallocation_sig* memory_deallocation_fn_;
  stream_creation_sig* stream_creation_fn_;
  device_synchronization_sig* device_synchronization_fn_;
  stream_synchronization_sig* stream_synchronization_fn_;
  event_synchronization_sig* event_synchronization_fn_;

  GPUTraceFunctionWrapper(
      event_creation_sig* event_creation_fn,
      event_deletion_sig* event_deletion_fn,
      event_record_sig* event_record_fn,
      event_wait_sig* event_wait_fn,
      memory_allocation_sig* memory_allocation_fn,
      memory_deallocation_sig* memory_deallocation_fn,
      stream_creation_sig* stream_creation_fn,
      device_synchronization_sig* device_synchronization_fn,
      stream_synchronization_sig* stream_synchronization_fn,
      event_synchronization_sig* event_synchronization_fn)
      : event_creation_fn_(event_creation_fn),
        event_deletion_fn_(event_deletion_fn),
        event_record_fn_(event_record_fn),
        event_wait_fn_(event_wait_fn),
        memory_allocation_fn_(memory_allocation_fn),
        memory_deallocation_fn_(memory_deallocation_fn),
        stream_creation_fn_(stream_creation_fn),
        device_synchronization_fn_(device_synchronization_fn),
        stream_synchronization_fn_(stream_synchronization_fn),
        event_synchronization_fn_(event_synchronization_fn) {}

  void disarm();
};

=======
>>>>>>> 9e7af4e8
// Note [Python interpreter tag]
// ~~~~~~~~~~~~~~~~~~~~~~~~~~~~~
// Traditionally, PyTorch is layered such that our Python library
// (libtorch_python) references our pure C++ library (libtorch) as the
// natural order of things.  However, sometimes this natural order is
// subverted: C++ objects refer to Python objects (for example, we
// store a PyObject* pointer on TensorImpl so that converting from a
// C++ Tensor to a Python Tensor is just a memory dereference).
//
// These unusual orderings must be treated with care.  To start, you need to
// virtualize the destructor so that the PyObject can be decref'ed on
// destruction (because the C++ object itself doesn't know anything about
// Python--remember, layering!).  This process itself is fraught, since
// acquiring the GIL could lead to deadlocks if someone is blocking on you
// while holding the GIL.  Furthermore, if the C++ objects outlive the
// interpreter (which can happen if you stash them in a static global
// variable defined in libtorch), you may attempt to decref the object when
// the Python interpreter has already been shutdown.
//
// BUT WAIT, IT GETS WORSE.  With torchdeploy, there may be multiple Python
// interpreters in a single process. If a C++ object is accessible from
// multiple interpreters, we must take care not to accidentally pass a
// PyObject from one interpreter with another interpreter.
//
// To prevent these mixups, we introduce a PyInterpreter "tag" (object with
// a vtable), which specifies a specific Python interpreter.
//
//  - Any given object can be associated with AT MOST one Python interpreter.
//    We represent the interpreter tag as a memory address to an instance of
//    a virtual class that is allocated once per interpreter (this is so that
//    we can request the interpreter to perform operations for us, if
//    necessary).
//
//  - It can be recorded with a PyObject (PyInterpreterObject) so that
//    we know what interpreter the object is associated with, and we can
//    raise an error if you try to use the PyObject from the wrong
//    interpreter context.
//
//  - It contains a vtable that can be used to perform various Python
//    operations from ordinary C++ code that ordinarily wouldn't be accessible
//    from libtorch.
//
// A simple use case is when a C++ object must be associated with a PyObject.
// However, for TensorImpl, we lazily allocate a PyObject the first time the
// object passes into Python.  The invariants for this situation are more
// subtle:
//
//  - A given TensorImpl's interpreter tag can only go from uninitialized to
//    tagged; once tagged, this is a quiescent state (once tagged to an
//    interpreter, ALWAYS tagged to that interpreter)
//
//  - A thread may mutate the PyObject field of a TensorImpl if and only if it
//    holds the GIL for the interpreter tagged on the TensorImpl.  (If the
//    TensorImpl is not tagged, it must first atomically claim its tag before it
//    can validly write)
//
// WARNING: This class has to be written very carefully, because it may be
// possible for a Tensor to have a reference an interpreter corresponding to
// a shared library that has ALREADY BEEN UNLOADED.  This makes blindly calling
// virtual methods very dangerous, because the vtable may be garbage at that
// point (on a good day, you might get "pure virtual method called").
//
// The idea to solve this problem is we always leak PyInterpreters (so they
// always stay live even after dlclose), and make sure we can disarm their
// virtual methods by indirecting through a separate PyInterpreterVTable
// object.  This can be replaced with a no-op vtable from libc10.so, which
// is guaranteed to stick around until the bitter end.
//
// NB: The downside with representing PyInterpreter tags as full objects is that
// it takes an extra word on TensorImpl.  If tags were instead just integer
// indices, on 64-bit architectures we could pack the tag and PyObject together
// into a single atomic word.  On 32-bit architectures we could simply say that
// only one Python interpreter is supported (erroring if a nontrivial
// interpreter tag is attempted to be set).
//
// The difficulty with this scheme is we need to maintain an out-of-line table
// to get at the PyInterpreters so that we can do virtual method calls on them,
// and registration/deregistration to this table must be done in a thread safe
// manner.  This can be easily done if the number of possible PyInterpreters is
// small enough (e.g., 8-bit integer) by simply preallocating an array of
// sufficient size to hold all possible interpreters.  Surely 128 threads is
// more than enough for anyone!
//
// I didn't decide to do this technique at the moment, because the extra word
// added by the PyInterpreter tag takes us to 24 words, which means that we
// still fit inside three eight word cache lines.  If you need to penny pinch
// another word consider doing this!

struct C10_API PyInterpreterVTable {
  virtual ~PyInterpreterVTable() {}

  // Report the name of this interpreter
  virtual std::string name() const = 0;

  // Run Py_DECREF on a PyObject.  We DO NOT assume the GIL is held on call
  // See NOTE [PyInterpreter::decref takes an `is_tensor` arg]
  virtual void decref(PyObject* pyobj, bool is_tensor) const = 0;

  // Perform a detach by deferring to the __torch_dispatch__ implementation of
  // detach, which will also arrange for the PyObject to get copied in this
  // situation
  virtual c10::intrusive_ptr<TensorImpl> detach(
      const TensorImpl* self) const = 0;

  // Invoke the Python boxed fallback dispatch to go back into Python
  virtual void dispatch(const c10::OperatorHandle& op, torch::jit::Stack* stack)
      const = 0;

  virtual bool is_contiguous(const TensorImpl* self) const = 0;
  virtual c10::Device device(const TensorImpl* self) const = 0;
  virtual int64_t dim(const TensorImpl* self) const = 0;
  virtual c10::IntArrayRef strides(const TensorImpl* self) const = 0;
  virtual c10::IntArrayRef sizes(const TensorImpl* self) const = 0;
  virtual c10::SymIntArrayRef sym_sizes(const TensorImpl* self) const = 0;
  virtual c10::Layout layout(const TensorImpl* self) const = 0;
  virtual c10::SymInt sym_numel(const TensorImpl* self) const = 0;
  virtual c10::SymIntArrayRef sym_strides(const TensorImpl* self) const = 0;

  virtual void trace_gpu_event_creation(uintptr_t event) const = 0;
  virtual void trace_gpu_event_deletion(uintptr_t event) const = 0;
  virtual void trace_gpu_event_record(uintptr_t event, uintptr_t stream)
      const = 0;
  virtual void trace_gpu_event_wait(uintptr_t event, uintptr_t stream)
      const = 0;
  virtual void trace_gpu_memory_allocation(uintptr_t ptr) const = 0;
  virtual void trace_gpu_memory_deallocation(uintptr_t ptr) const = 0;
  virtual void trace_gpu_stream_creation(uintptr_t stream) const = 0;
};

struct C10_API PyInterpreter {
  const PyInterpreterVTable* vtable_;

  PyInterpreter(const PyInterpreterVTable* vtable) : vtable_(vtable){};

  const PyInterpreterVTable& operator*() const noexcept {
    return *vtable_;
  }
  const PyInterpreterVTable* operator->() const noexcept {
    return vtable_;
  }

  __ubsan_ignore_function__ void trace_gpu_device_synchronization() const {
    return (*trace_gpu_functions.device_synchronization_fn_)(this);
  }

  __ubsan_ignore_function__ void trace_gpu_stream_synchronization(
      uintptr_t stream) const {
    return (*trace_gpu_functions.stream_synchronization_fn_)(this, stream);
  }

  __ubsan_ignore_function__ void trace_gpu_event_synchronization(
      uintptr_t event) const {
    return (*trace_gpu_functions.event_synchronization_fn_)(this, event);
  }

  // Disarm this PyInterpreter, making all of its methods noops.
  // The vtable pointer is not an atomic at the moment, which means
  // a disarm() invocation that is concurrent with active destructors
  // is not thread safe and will trigger TSAN.  My hope is that this
  // situations doesn't ever actually happen; tensor destruction should
  // quiesce when a dlclose happens, and any long lived tensors whose
  // destructors would be disarmed here only begin the destruction process
  // on process shutdown (long after the dlclose has occurred).
  void disarm() noexcept;
};

} // namespace impl
} // namespace c10<|MERGE_RESOLUTION|>--- conflicted
+++ resolved
@@ -32,60 +32,6 @@
 
 struct C10_API PyInterpreter;
 
-<<<<<<< HEAD
-struct C10_API GPUTraceFunctionWrapper {
-  using event_creation_sig = void(const PyInterpreter*, uintptr_t event);
-  using event_deletion_sig = void(const PyInterpreter*, uintptr_t event);
-  using event_record_sig =
-      void(const PyInterpreter*, uintptr_t event, uintptr_t stream);
-  using event_wait_sig =
-      void(const PyInterpreter*, uintptr_t event, uintptr_t stream);
-  using memory_allocation_sig = void(const PyInterpreter*, uintptr_t pointer);
-  using memory_deallocation_sig = void(const PyInterpreter*, uintptr_t pointer);
-  using stream_creation_sig = void(const PyInterpreter*, uintptr_t stream);
-  using device_synchronization_sig = void(const PyInterpreter*);
-  using stream_synchronization_sig =
-      void(const PyInterpreter*, uintptr_t stream);
-  using event_synchronization_sig = void(const PyInterpreter*, uintptr_t event);
-
-  event_creation_sig* event_creation_fn_;
-  event_deletion_sig* event_deletion_fn_;
-  event_record_sig* event_record_fn_;
-  event_wait_sig* event_wait_fn_;
-  memory_allocation_sig* memory_allocation_fn_;
-  memory_deallocation_sig* memory_deallocation_fn_;
-  stream_creation_sig* stream_creation_fn_;
-  device_synchronization_sig* device_synchronization_fn_;
-  stream_synchronization_sig* stream_synchronization_fn_;
-  event_synchronization_sig* event_synchronization_fn_;
-
-  GPUTraceFunctionWrapper(
-      event_creation_sig* event_creation_fn,
-      event_deletion_sig* event_deletion_fn,
-      event_record_sig* event_record_fn,
-      event_wait_sig* event_wait_fn,
-      memory_allocation_sig* memory_allocation_fn,
-      memory_deallocation_sig* memory_deallocation_fn,
-      stream_creation_sig* stream_creation_fn,
-      device_synchronization_sig* device_synchronization_fn,
-      stream_synchronization_sig* stream_synchronization_fn,
-      event_synchronization_sig* event_synchronization_fn)
-      : event_creation_fn_(event_creation_fn),
-        event_deletion_fn_(event_deletion_fn),
-        event_record_fn_(event_record_fn),
-        event_wait_fn_(event_wait_fn),
-        memory_allocation_fn_(memory_allocation_fn),
-        memory_deallocation_fn_(memory_deallocation_fn),
-        stream_creation_fn_(stream_creation_fn),
-        device_synchronization_fn_(device_synchronization_fn),
-        stream_synchronization_fn_(stream_synchronization_fn),
-        event_synchronization_fn_(event_synchronization_fn) {}
-
-  void disarm();
-};
-
-=======
->>>>>>> 9e7af4e8
 // Note [Python interpreter tag]
 // ~~~~~~~~~~~~~~~~~~~~~~~~~~~~~
 // Traditionally, PyTorch is layered such that our Python library
@@ -213,6 +159,9 @@
   virtual void trace_gpu_memory_allocation(uintptr_t ptr) const = 0;
   virtual void trace_gpu_memory_deallocation(uintptr_t ptr) const = 0;
   virtual void trace_gpu_stream_creation(uintptr_t stream) const = 0;
+  virtual void trace_gpu_device_synchronization() const = 0;
+  virtual void trace_gpu_stream_synchronization(uintptr_t stream) const = 0;
+  virtual void trace_gpu_event_synchronization(uintptr_t event) const = 0;
 };
 
 struct C10_API PyInterpreter {
@@ -225,20 +174,6 @@
   }
   const PyInterpreterVTable* operator->() const noexcept {
     return vtable_;
-  }
-
-  __ubsan_ignore_function__ void trace_gpu_device_synchronization() const {
-    return (*trace_gpu_functions.device_synchronization_fn_)(this);
-  }
-
-  __ubsan_ignore_function__ void trace_gpu_stream_synchronization(
-      uintptr_t stream) const {
-    return (*trace_gpu_functions.stream_synchronization_fn_)(this, stream);
-  }
-
-  __ubsan_ignore_function__ void trace_gpu_event_synchronization(
-      uintptr_t event) const {
-    return (*trace_gpu_functions.event_synchronization_fn_)(this, event);
   }
 
   // Disarm this PyInterpreter, making all of its methods noops.
